--- conflicted
+++ resolved
@@ -61,10 +61,7 @@
                 "existing_capacities": {"add": False},
             }
         ),
-<<<<<<< HEAD
-=======
         # currently broken (fix coming)
->>>>>>> 0fbda789
         # (
         #     {
         #         "time_res": 24,
