import logging
import os
import shutil
import subprocess
from hashlib import sha256

import pytest

# Test the workflow for different foresights, years and time resolutions
# serial needed as snakemake locks directory


def copy_failed_config(cfg_path: os.PathLike) -> str:
    """Copy a failed config for local debugging

    Args:
        cfg_path (os.PathLike): the config path

    Returns:
        str: the hash id of the config
    """
    hash_id = sha256(cfg_path.encode()).hexdigest()
    failed_test_config_path = f"tests/failed_test_config_{hash_id}.yaml"
    shutil.copy(cfg_path, failed_test_config_path)
    return hash_id


def launch_subprocess(cmd: str, env=None) -> subprocess.CompletedProcess:
    """Launch a subprocess

    Args:
        cmd (str): a command to run
        env (os.environment.copy, optional): an environment. Defaults to None.

    Returns:
        CompletedProcess: process result
    """
    try:
        logging.debug(f"Running command: {cmd}")
        res = subprocess.run(cmd, check=True, shell=True, capture_output=True, text=True, env=env)
        logging.info("\n\t".join(res.stdout.split("\n")))
        logging.info(f"return code: {res.returncode}")
        logging.info(f"====== stderr ====== :\n {'\n\t'.join(res.stderr.split('\n'))}")
    except subprocess.CalledProcessError as e:
        logging.error(e.stderr)
        logging.error(e)
        assert False, "Workflow integration test failed"
    return res


# TODO: add existing baseyear, add remind_coupled, add_plotting
@pytest.mark.parametrize(
    "make_test_config_file",
    [
<<<<<<< HEAD
        ({"time_res": 1752, "plan_year": 2040, "heat_coupling": True, "foresight": "overnight", "existing_capacities":{"add":False}}),
        # TEMPORARILY BROKEN -> FIXED AT NEXT PR
        # ({"time_res": 24, "plan_year": 2060, "heat_coupling": True, "foresight": "myopic", "existing_capacities":{"add":False}}),
=======
        (
            {
                "time_res": 1752,
                "plan_year": 2040,
                "heat_coupling": True,
                "foresight": "overnight",
                "existing_capacities": {"add": False},
            }
        ),
        (
            {
                "time_res": 24,
                "plan_year": 2060,
                "heat_coupling": True,
                "foresight": "myopic",
                "existing_capacities": {"add": False},
            }
        ),
>>>>>>> c03b09aa
        (
            {
                "time_res": 5,
                "start_d": "02-02 00:00",
                "end_d": "02-04 18:00",
                "plan_year": 2060,
                "heat_coupling": False,
                "foresight": "overnight",
                "existing_capacities": {"add": False},
            }
        ),
    ],
    indirect=True,
)
def test_dry_run(make_test_config_file):
    """Simple workflow test to check the snakemake inputs and outputs are valid"""
    cfg = make_test_config_file
    cmd = f"snakemake --configfile {cfg} -n -f"
    cmd += " --rerun-incomplete"
    res = launch_subprocess(cmd)
    if res.returncode != 0:
        hash_id = copy_failed_config(cfg)
    assert res.returncode == 0, f"Snakemake dry run failed, config id {hash_id}"


@pytest.mark.parametrize(
    "make_test_config_file",
    [
        (
            {
                "time_res": 1752,
                "plan_year": 2040,
                "heat_coupling": True,
                "foresight": "overnight",
                "existing_capacities": {"add": False},
            }
        )
    ],
    indirect=True,
)
def test_dry_run_build_cutouts(make_test_config_file):
    """Simple workflow test to check the snakemake inputs and outputs are valid"""
    cfg = make_test_config_file
    cmd = f"snakemake --configfile {cfg} --rerun-incomplete"
    cmd += ' -n --config \'enable={"build_cutout: 1","retrieve_cutout: 1","retrieve_raster: 1"}\''

    res = launch_subprocess(cmd)
    if res.returncode != 0:
        hash_id = copy_failed_config(cfg)
    assert res.returncode == 0, f"Snakemake dry run w build cutouts failed, config id {hash_id}"


# TODO use case cases pluggin
@pytest.mark.parametrize(
    "make_test_config_file",
    [
        (
            {
                "time_res": 8,
                "plan_year": 2040,
                "heat_coupling": True,
                "foresight": "overnight",
                "existing_capacities": {"add": False},
            }
        )
    ],
    indirect=True,
)
def test_workflow(make_test_config_file):
    logging.info("Starting workflow test")
    # reduce network size

    env = os.environ.copy()
    # make smaller network by limiting province sizes
    env["PROV_NAMES"] = '["Anhui", "Jiangsu", "Shanghai"]'  # Override CONST1
    env["IS_TEST"] = "1"
    cfg = make_test_config_file
    # snakemake command to test up to prepare network
    cmd = f"snakemake --configfile {cfg}"
    cmd += " --rerun-incomplete --cores 2"
    res = launch_subprocess(cmd, env)
    if res.returncode != 0:
        hash_id = copy_failed_config(cfg)
    assert res.returncode == 0, f"Snakemake run failed, config id {hash_id}"<|MERGE_RESOLUTION|>--- conflicted
+++ resolved
@@ -52,11 +52,6 @@
 @pytest.mark.parametrize(
     "make_test_config_file",
     [
-<<<<<<< HEAD
-        ({"time_res": 1752, "plan_year": 2040, "heat_coupling": True, "foresight": "overnight", "existing_capacities":{"add":False}}),
-        # TEMPORARILY BROKEN -> FIXED AT NEXT PR
-        # ({"time_res": 24, "plan_year": 2060, "heat_coupling": True, "foresight": "myopic", "existing_capacities":{"add":False}}),
-=======
         (
             {
                 "time_res": 1752,
@@ -66,16 +61,16 @@
                 "existing_capacities": {"add": False},
             }
         ),
-        (
-            {
-                "time_res": 24,
-                "plan_year": 2060,
-                "heat_coupling": True,
-                "foresight": "myopic",
-                "existing_capacities": {"add": False},
-            }
-        ),
->>>>>>> c03b09aa
+        # currently broken (fix coming)
+        # (
+        #     {
+        #         "time_res": 24,
+        #         "plan_year": 2060,
+        #         "heat_coupling": True,
+        #         "foresight": "myopic",
+        #         "existing_capacities": {"add": False},
+        #     }
+        # ),
         (
             {
                 "time_res": 5,
@@ -104,15 +99,13 @@
 @pytest.mark.parametrize(
     "make_test_config_file",
     [
-        (
-            {
-                "time_res": 1752,
-                "plan_year": 2040,
-                "heat_coupling": True,
-                "foresight": "overnight",
-                "existing_capacities": {"add": False},
-            }
-        )
+        {
+            "time_res": 1752,
+            "plan_year": 2040,
+            "heat_coupling": True,
+            "foresight": "overnight",
+            "existing_capacities": {"add": False},
+        }
     ],
     indirect=True,
 )
@@ -132,15 +125,13 @@
 @pytest.mark.parametrize(
     "make_test_config_file",
     [
-        (
-            {
-                "time_res": 8,
-                "plan_year": 2040,
-                "heat_coupling": True,
-                "foresight": "overnight",
-                "existing_capacities": {"add": False},
-            }
-        )
+        {
+            "time_res": 8,
+            "plan_year": 2040,
+            "heat_coupling": True,
+            "foresight": "overnight",
+            "existing_capacities": {"add": False},
+        }
     ],
     indirect=True,
 )
