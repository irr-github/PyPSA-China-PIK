--- conflicted
+++ resolved
@@ -9,10 +9,6 @@
 
 COSTS_DATA = path_manager.costs_dir()
 
-<<<<<<< HEAD
-
-=======
->>>>>>> bd460932
 rule plot_input_costs:
     input:
         costs=[
