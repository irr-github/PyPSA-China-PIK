--- conflicted
+++ resolved
@@ -29,10 +29,7 @@
 # ====== set global parameters =======
 ATLITE_NPROCESSES = config['atlite'].get('nprocesses', 4)
 CUTOUT_NAME= config["atlite"]["cutout_name"]
-<<<<<<< HEAD
 IS_REMIND_COUPLED = config["run"].get("is_remind_coupled", False)
-=======
->>>>>>> 9f99fc1c
 BASEYEAR = min([int(y) for y in config["scenario"]["planning_horizons"]])
 
 # ====== make paths =======
@@ -297,13 +294,10 @@
 
     rule prepare_networks:
         input:
-<<<<<<< HEAD
             edge_path = config["edge_paths"].get(config["scenario"]["topology"], None),
-=======
             # TODO add a constant element for industry
             # TODO revisit central and decentral fractions
             # TODO revisit heating demand per provinces
->>>>>>> 9f99fc1c
             heat_demand_profile=DERIVED_DATA + f"/heating-cutout_{CUTOUT_NAME}/"+"heat_demand_profile_{planning_horizons}.h5",
             central_fraction="resources/data/heating/DH_city_town_2020.h5",
             solar_thermal_name=DERIVED_CUTOUT+f"/heating/solar_thermal-{config['solar_thermal_angle']}.h5",
@@ -321,23 +315,13 @@
         script: "scripts/prepare_network.py"
 
     paidoff_caps = DERIVED_DATA + "/remind/harmonized_capacities/paid_off_capacities.csv"
-<<<<<<< HEAD
     if not IS_REMIND_COUPLED:
         # dummy for snakemake
         paidoff_caps = DERIVED_DATA+ '/existing_infrastructure/capacities.csv'
     rule add_existing_baseyear:
         params:
             add_baseyear_to_assets = False,
-            vre_carriers = ["solar", "onwind", "offwind"]
-=======
-    if not config["run"].get("is_remind_coupled", False):
-        paidoff_caps = DERIVED_DATA+ '/existing_infrastructure/capacities.csv'
-    rule add_existing_baseyear:
-        params:
-            baseyear = BASEYEAR,
-            add_baseyear_to_assets = False,
             vre_carriers = ["onwind", "offwind", "solar"],
->>>>>>> 9f99fc1c
         input:
             network=RESULTS_DIR+ '/prenetworks/ntwk_{planning_horizons}.nc',
             tech_costs=COSTS_DATA + "/costs_{planning_horizons}.csv",
@@ -367,20 +351,15 @@
             intraday_profiles="resources/data/heating/heat_load_profile_DK_AdamJensen.csv",
             tech_costs = COSTS_DATA + "/costs_{planning_horizons}.csv",
             province_shape=DERIVED_COMMON+"/province_shapes/CHN_adm1.shp",
-<<<<<<< HEAD
             biomass_potential=DERIVED_COMMON+f"{'/p_nom/biomass_potential.h5' if config["add_biomass"] else ''}",
-            **{f"profile_{tech}": DERIVED_CUTOUT +f"/profile_{tech}-{rsc_params[tech]}.nc" for tech in config['renewable']},
-=======
             **{f"profile_{tech}": DERIVED_CUTOUT +f"/profile_{tech}-{rsc_params[tech]}.nc" 
                 for tech in config['renewable']},
->>>>>>> 9f99fc1c
         output:
             network_name=RESULTS_DIR+ '/prenetworks/ntwk_{planning_horizons}.nc',
         threads: 1
         resources: mem_mb=10000
         script: "scripts/prepare_network.py"
 
-<<<<<<< HEAD
     # TODO switch to partial? Move to path provider?
     def find_last_solution(wildcards) -> os.PathLike:
         """find previous solution"""
@@ -393,13 +372,6 @@
 
     rule add_existing_baseyear_myopic:
         """Near duplicate of the overnight version""" # TODO merge?
-=======
-    rule add_existing_baseyear:
-        params:
-            baseyear = BASEYEAR,
-            add_baseyear_to_assets = False,
-            vre_carriers = ["onwind", "offwind", "solar"],
->>>>>>> 9f99fc1c
         input:
             network=RESULTS_DIR+ '/prenetworks/ntwk_{planning_horizons}.nc',
             tech_costs=COSTS_DATA + "/costs_{planning_horizons}.csv",
@@ -454,11 +426,7 @@
         snakemake --dag --quiet | sed -n "/digraph/,\$p" > {output.dag_dot}
         dot -Tpdf -o {output.dag_pdf} {output.dag_dot}
         dot -Tpng -o {output.dag_png} {output.dag_dot}
-<<<<<<< HEAD
-        snakemake --rulegraph dot --quiet | sed -n "/digraph/,\$p" > {output.rules_dot}
-=======
         snakemake --rulegraph --quiet | sed -n "/digraph/,\$p" > {output.rules_dot}
->>>>>>> 9f99fc1c
         dot -Tpdf -o {output.rules_pdf} {output.rules_dot}
         dot -Tsvg -o {output.rules_svg} {output.rules_dot}
         dot -Tpng -o {output.rules_png} {output.rules_dot}
