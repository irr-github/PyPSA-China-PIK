# SPDX-FileCopyrightText: : 2025 The PyPSA-China Authors
# SPDX-License-Identifier: MIT

import yaml
import shutil
from pathlib import Path
from snakemake.utils import min_version
import logging
import os.path
import logging

from scripts._helpers import (
    PathManager,
    get_cutout_params,
    ConfigManager,
)

# NB: duplicated parameters will be overwritten by the last read cfg

configfile: "config/default_config.yaml"
configfile: "config/technology_config.yaml"
configfile: "config/plot_config.yaml"
configfile: "config/global_energy_monitor.yaml"

configfile: "config/config.yaml"


# ====== make paths =======
config_manager = ConfigManager(config)
config = config_manager.handle_scenarios()

# ====== set global parameters =======
ATLITE_NPROCESSES = config['atlite'].get('nprocesses', 4)
CUTOUT_NAME= config["atlite"]["cutout_name"]
# for pathways, first point should be near-fixed by existing capacities and is baseyear
# for overnight it refers to existing infrastructure
BASEYEAR = min([int(y) for y in config["scenario"]["planning_horizons"]])

# ====== make paths =======
path_manager = PathManager(config)
RESULTS_DIR = path_manager.results_dir()
DERIVED_DATA = path_manager.derived_data_dir(shared=False)
DERIVED_COMMON = path_manager.derived_data_dir(shared=True)
DERIVED_CUTOUT = DERIVED_COMMON + f"/cutout_{CUTOUT_NAME}"
COSTS_DATA = path_manager.costs_dir()
LOG_DIR = path_manager.logs_dir()
LOGS_COMMON = "logs"
LU_RASTER = path_manager.landuse_raster_data()
CUTOUT_PATH = os.path.join(path_manager.cutouts_dir(),CUTOUT_NAME + ".nc")
IS_COUPLED_RUN = config["run"].get("is_remind_coupled", False)

# ====== include rules ======= (after paths are set!)
if IS_COUPLED_RUN:
    include: "rules/prepare_remind_coupled.smk"
include: "rules/postprocess.smk"
include: "rules/fetch_data.smk"
include: "rules/visualize_inputs.smk"


if config["run"].get("is_test", False):
    localrules: build_population, dag, fetch_region_shapes
# Mark calculate_gebco_slope as local rule (always runs locally, not on Slurm)
localrules: calculate_gebco_slope

if config["run"].get("is_test", False):
    localrules: build_population, dag, fetch_region_shapes
    print([RESULTS_DIR+ '/postnetworks/ntwk_{planning_horizons}.nc' for v in config["scenario"]["planning_horizons"]])
# ====== set up snakemake providers =======
storage:
    provider="http",

# ======= PSEUDO RULES TO EXECUTE WORKFLOW =========
if config["run"].get("is_test", False):
    rule test_workflow:
        input:
            expand(RESULTS_DIR+ '/postnetworks/ntwk_{planning_horizons}_test.nc',   
            **{k: v for k, v in config["scenario"].items() if k != "planing_horizons"},
            ),

elif config["foresight"] in ["overnight", "myopic"]:
    rule plot_all:
        input:
            expand(
                RESULTS_DIR+ '/plots/_summary/pathway_costs.png',
                **{k: v for k, v in config["scenario"].items() if k != "planning_horizons"},
            ),
            # network plot
            expand(
                RESULTS_DIR+"/plots/networks/ntwk_{planning_horizons}-cost.png",
                **config["scenario"]
            ),
            expand(RESULTS_DIR+"/plots/statistics_{planning_horizons}/", **config["scenario"]),
            expand(RESULTS_DIR + "/plots/snapshots_{planning_horizons}/", **config["scenario"]),
else:
    raise ValueError("Invalid scenario config: {}".format(config["foresight"]))


#    ======== Workflow ===========
# TODO regions
if config['enable'].get('build_cutout', False):
    rule build_cutout:
        params:
            config=config
        # TODO fix paths?
        input:
            regions_onshore="resources/data/regions/regions_onshore.geojson",
            regions_offshore="resources/data/regions_offshore.geojson",
        output: CUTOUT_PATH,
        log: LOGS_COMMON + f"/build_cutout/{CUTOUT_NAME}.log"
        benchmark: f"benchmarks/build_cutout_{CUTOUT_NAME}"
        threads: ATLITE_NPROCESSES
        resources: mem_mb=ATLITE_NPROCESSES * 1000
        script: "scripts/build_cutout.py"


pop_raster = name = "-".join([str(v) for v in config["world_population_raster"].values()])
rule build_population_layouts:
    params:
        pop_year = 2018, # for urban and province, for gridded see fetch
        pop_conversion = 1e4, # conversion for province_populations
        coarsen_pop_by = 3, # save space and memory
        exclude_provinces = config["nodes"].get("exclude_provinces", ["Macau", "HongKong"]),
    input:
        province_populations="resources/data/population/population_from_national_data.csv",
        population_gridded=f"resources/data/population/china_world_pop_{name}.tif",
        province_shape="resources/data/regions/provinces_onshore.geojson",
        admin_l2_shape = "resources/data/regions/admin2_shapes.geojson",
        urban_percent="resources/data/population/china_urban_population_proportion_2013_2022.csv",
    output:
        pop_layouts=DERIVED_COMMON + "/population/pop_layout.nc",
        admin2_population=DERIVED_COMMON + "/population/pop_distributions.csv",
    # log:
    #     LOGS_COMMON + "/build_population_layouts.log",
    script:
        "scripts/build_population_layouts.py"


rule build_shapes:
    params:
        simplify_tol = config["fetch_regions"]["simplify_tol"],
        node_config = config["nodes"],
        # TODO use , move to settings
        offshore_provinces = [ "Fujian", "Guangdong", "Guangxi", "Hainan", "Hebei", "Jiangsu", "Liaoning", "Shandong", "Shanghai", "Tianjin", "Zhejiang",]
    input:
        province_shapes="resources/data/regions/provinces_onshore.geojson",
        admin_l2_shapes="resources/data/regions/admin2_shapes.geojson",
        offshore_shapes="resources/data/regions/country_offshore.geojson",
        gdp = "resources/data/population/admin_l2_yang_et_al_corrected_gdp_2018.csv",
    output:
        offshore_shapes=DERIVED_COMMON + "/regions/regions_offshore.geojson",
        regions_w_gdp=DERIVED_COMMON + "/regions/regions_w_gdp.geojson",
    log:
        LOGS_COMMON + "/build_shapes.log",
    script:
        "scripts/build_shapes.py"


rule base_network:
    """Base Network with buses & edges.
    This is at Admin l2 resolution and not at substation resolution, the assumption
    is that each admin l2 population center has a substation
    FOR NOW take the admin2 centroid as bus location -> could switch to highest density point"""
    params:
        ref_year=2018, # temp for snapshots
        snapshots=config["snapshots"],
        drop_leap_day=True, # False will raise NotImplemented error
        lines_path="resources/data/grids/gem_uhv_with_admin2.csv",
        node_config = config["nodes"],
        line_margin = config["security"].get("line_security_margin", 70) / 100,
    input:
        province_shapes="resources/data/regions/provinces_onshore.geojson",
        admin_l2_shapes ="resources/data/regions/admin2_shapes.geojson",
        offshore_shapes=DERIVED_COMMON + "/regions/regions_offshore.geojson",
    output:
        base_network=DERIVED_COMMON + "/networks/base_l2.nc",
    script:
        "scripts/base_network_l2.py"


# TODO add HID names (possibly add bus names to regions)
rule build_electricity_demand:
    """build the electricity demand at provincial and base network level"""
    params:
        # data_year=2018,
        distribution_key = {"gdp":0.6, "pop":0.4},
    input:
        gdp = DERIVED_COMMON + "/regions/regions_w_gdp.geojson",
        population = DERIVED_COMMON + "/population/pop_distributions.csv",
        province_codes = "resources/data/regions/province_codes.csv",
        hrly_regional_elec_load = "resources/data/load/Hourly_demand_of_31_province_China_modified_V2.1.csv",
    output:
        # provincial_load = DERIVED_DATA + "/load/provincial_hrly_elec_load.h5",
        base_network_load = DERIVED_DATA + "/load/base_network_hrly_elec_load.nc",
    log: LOG_DIR + "/build_elec_demand.log"
    script:
        "scripts/build_elec_demand.py"


# TODO add name database for custom clustering
rule cluster_network:
    """A simplified clustering based on l2 shapes (341) -> n user clusters
    This will be replaced by PyPSA-EUR clustering when full osm network
    is checked and added"""
    params:
        node_config = config["nodes"],
        # line_margin = config["security"].get("line_security_margin", 70) / 100,
    input:
        admin_l2_shapes ="resources/data/regions/admin2_shapes.geojson",
        offshore_shapes=DERIVED_COMMON + "/regions/regions_offshore.geojson",
        base_network=DERIVED_COMMON + "/networks/base_l2.nc",
        #load=DERIVED_DATA + "/load/base_network_hrly_elec_load.nc",
    output:
        clustered_network=DERIVED_COMMON + "/networks/base_s_{cluster_id}.nc",
        busmap = DERIVED_COMMON + "/networks/busmap_s_{cluster_id}.csv",
        regions_offshore=DERIVED_COMMON + "/regions/regions_offshore_s_{cluster_id}.geojson",
        regions_onshore=DERIVED_COMMON + "/regions/regions_onshore_s_{cluster_id}.geojson",
    script:
        "scripts/cluster_network_l2.py"


rule build_clustered_population:
    input:
        pop_layouts=DERIVED_COMMON + "/population/pop_layout.nc",
        regions=DERIVED_COMMON + "/regions/regions_onshore_s_{cluster_id}.geojson",
        cutout=CUTOUT_PATH,
    output:
        clustered_pop_layout=DERIVED_COMMON + "/population/pop_layout_base_s_{cluster_id}.h5",
    log:
        LOGS_COMMON + "build_clustered_population/s_{cluster_id}.log",
    script:
        "scripts/build_population_clustered.py"


# TODO add heat wildcard for CHP
rule build_powerplants:
    """ Groups power plants by node"""
    params:
        gem = config["global_energy_monitor_plants"],
        technologies = config["existing_capacities"]["techs"],
        grouped_years = config["existing_capacities"]["grouping_years"],
        CHP_to_elec = not config.get("heat_coupling", False),
    input:
        GEM_plant_tracker="resources/data/existing_infrastructure/gem_data_raw/Global-integrated-Plant-Tracker-July-2025_china.xlsx",
        nodes=DERIVED_COMMON + "/regions/regions_onshore_s_{cluster_id}.geojson",
        offshore_nodes=DERIVED_COMMON + "/regions/regions_offshore_s_{cluster_id}.geojson",
        network=DERIVED_COMMON + "/networks/base_s_{cluster_id}.nc",
    output:
        cleaned_ppls = DERIVED_COMMON + "/existing_infrastructure/capacity_cleaned_{cluster_id}.csv",
    threads: 2 #TODO 1?
    script: "scripts/build_powerplants.py"


rule add_electricity:
    """ Add generators and links to clustered network"""
    params:
        snapshots=config["snapshots"],
        CHP_to_elec = not config.get("heat_coupling", False),
        elect_proj_conversion = config["paths"]["yearly_regional_load"]["ac_to_mwh"]
    input:
        costs=COSTS_DATA + "/costs_{planning_horizons}.csv",
        elec_projections=path_manager.elec_load(),
        busmap=DERIVED_COMMON + "/networks/busmap_s_{cluster_id}.csv",
        clustered_network=DERIVED_COMMON + "/networks/base_s_{cluster_id}.nc",
        powerplants=DERIVED_COMMON + "/existing_infrastructure/capacity_cleaned_{cluster_id}.csv",
    output:
        elec_network=DERIVED_COMMON + "/networks/base_elec_{planning_horizons}_{cluster_id}.nc",


rule build_solar_thermal_profiles:
    input:
        cutout=CUTOUT_PATH,

        population_map=DERIVED_COMMON+"/population/pop_layout_base_s_{cluster_id}.h5"
    output:
        profile_solar_thermal = DERIVED_CUTOUT+"/"+f"heating/solar_thermal-{config['solar_thermal_angle']}"+"_s_{cluster_id}.h5"
    log: LOGS_COMMON + "/build_solar_thermal_profiles_s_{cluster_id}.log"
    script: "scripts/build_solar_thermal_profiles.py"


rule build_temperature_profiles:
    params:
        nodes = config["nodes"],
    input:
        population_map=DERIVED_COMMON+"/"+"population/pop_layout_base_s_{cluster_id}.h5",
        cutout=CUTOUT_PATH,
    output:
        temp= DERIVED_CUTOUT + "/heating/temperature_s_{cluster_id}.h5"
    log: LOGS_COMMON + "/build_temperature_profiles_s_{cluster_id}.log"
    threads: 8
    resources: mem_mb=30000
    script: "scripts/build_temperature_profiles.py"

rule build_cop_profiles:
    params:
        nodes = config["nodes"],
    input:
        population_map=DERIVED_COMMON+"/population/pop_layout_base_s_{cluster_id}.h5",
        cutout=CUTOUT_PATH,
        temperature=DERIVED_CUTOUT + "/heating/temperature_s_{cluster_id}.h5",
    output:
        cop= DERIVED_CUTOUT + "/heating/hp_cop_s_{cluster_id}.h5",
    # threads: 8
    # resources: mem_mb=30000
    log: LOGS_COMMON + "/build_cop_profiles_s_{cluster_id}.log"
    script: "scripts/build_cop_profiles.py"

if not config["run"].get("is_test", False):
    rule calculate_gebco_slope:
        """
        Calculate slope from GEBCO altimetry/bathymetry data.
        
        Process:
        1. Reproject to Mollweide (ESRI:54009) - equal-area projection for accurate slope
        2. Calculate slope in percent using gdaldem
        3. Reproject back to EPSG:4326 for compatibility with atlite
        
        Output CRS: EPSG:4326 (WGS84 Geographic)
        Output format: NetCDF4 with DEFLATE compression
        """
        input:
            gebco=f"{LU_RASTER}/GEBCO_tiff/gebco_2025_CN.tif",
        output:
            slope=f"{LU_RASTER}/GEBCO_tiff/gebco_2025_CN_slope.nc",
        log:
            "logs/gebco_slope_calculation.log"
        script:
            "scripts/calculate_gebco_slope.py"
        

rule build_availability_matrix:
    params:
        nodes = config["nodes"],
        vre_config = config["renewable"],
        land_cover_codes = lambda wildcards: config["renewable"][wildcards.technology].get("land_cover_codes")
    input:
        # GEBCO bathymetry (water depth)
        gebco=f"{LU_RASTER}/GEBCO_tiff/gebco_2025_CN.tif",
        gebco_slope=f"{LU_RASTER}/GEBCO_tiff/gebco_2025_CN_slope.nc",
        cutout=CUTOUT_PATH,
<<<<<<< HEAD
        regions_offshore=DERIVED_COMMON + "/regions/regions_offshore_s_{cluster_id}.geojson",
        regions_onshore=DERIVED_COMMON + "/regions/regions_onshore_s_{cluster_id}.geojson",
        # natural reserves from WPGDA, available land
        **{
            f"natura{i+1}": "resources/data/landuse_availability/"
                        + f"WDPA_WDOECM_Oct2024_Public_CN_shp_{i}/"
                        + "WDPA_WDOECM_Oct2024_Public_CN_shp-polygons.shp"
            for i in range(3)
        },
=======
        # TODO directly link to output of fetch region shapes
        # admin 1 level = first administrative level within country
        province_shape=DERIVED_COMMON+"/province_shapes/CHN_adm1.shp",
        offshore_province_shapes=DERIVED_COMMON + "/regions/provinces_offshore.geojson",
        # natural reserves from https://zenodo.org/records/14875797
        natural_reserves=f"{LU_RASTER}/protected_areas_zenodo_14875797/shapes.shp",
>>>>>>> b351c3bf
        # Copernicus LC100 discrete classification land cover map
        # Replaces old percentage cover fraction rasters (Grass, Bare, Shrubland)
        copernicus_land_cover=f"{LU_RASTER}/Copernicus_LC100_discrete_classification_2019.tif",
        # rice_paddies=f"{LU_RASTER}/CCD-Rice-China-2016-v1.1.tif",
    output:
        availability_matrix= DERIVED_CUTOUT + "/availability_matrix_{technology}_{cluster_id}.nc",
    log: LOGS_COMMON + "/build_availability_matrix_{technology}_{cluster_id}.log"
    script: "scripts/determine_availability_matrix.py"


rule build_renewable_profiles:
    params:
        noprogress_bar = config["run"].get("disable_progressbar", True) or not config["atlite"]["show_progress"],
        resource_classes = lambda wildcards: config["renewable"][wildcards.technology]["resource_classes"],
        tech_config = lambda wildcards: config["renewable"][wildcards.technology],
        export_raster_potential = config.get("export_renewable_potential_raster", False)
    input:
        availability_matrix= DERIVED_CUTOUT + "/availability_matrix_{technology}_{cluster_id}.nc",
        regions_offshore=DERIVED_COMMON + "/regions/regions_offshore_s_{cluster_id}.geojson",
        regions_onshore=DERIVED_COMMON + "/regions/regions_onshore_s_{cluster_id}.geojson",
        cutout=CUTOUT_PATH,
    output:
        profile=DERIVED_CUTOUT+"/profile_{technology}-{rc_params}_s_{cluster_id}.nc",
        class_regions=DERIVED_CUTOUT+"/"+"{technology}_regions_by_class_{rc_params}_s_{cluster_id}.geojson",
        average_distance=DERIVED_CUTOUT+"/"+"average_distance_{technology}-{rc_params}_s_{cluster_id}.h5",
        potential_raster= DERIVED_CUTOUT+"/potential_raster_{technology}-{rc_params}_s_{cluster_id}.nc"
            if config.get("export_renewable_potential_raster", False) else [],
    log:
        LOGS_COMMON +f"/cutout_{CUTOUT_NAME}/" +"build_renewable_profile_{technology}-{rc_params}-{cluster_id}.log",
    threads: config["atlite"].get("nprocesses", 4)
    wildcard_constraints:
        technology="(?!hydro).*",  # Any technology other than hydro
    script:
        "scripts/build_renewable_profiles.py"


# # TODO check whether energy totals still needed
rule build_load_profiles:
    params:
        snapshots=config["snapshots"],
        weather_year=get_cutout_params(config)["weather_year"],
        scenarios = config["scenario"],
        heat_demand = config["heat_demand"],
    input:
        clustered_network=DERIVED_COMMON + "/networks/base_s_{cluster_id}.nc",
        population_map = DERIVED_COMMON + "/population/pop_layout_base_s_{cluster_id}.h5",
        cutout = CUTOUT_PATH,
        intraday_profiles="resources/data/heating/heat_load_profile_DK_AdamJensen.csv",
        space_heat_demand="resources/data/heating/SPH_2020.csv",
        hot_water_demand="resources/data/heating/IEA_energysectorroadmaptocarbonneutralityinchina_fig325.csv",
        province_codes = "resources/data/regions/province_codes.csv",
    output:
        heat_demand_profile = DERIVED_DATA +"/"+f"heating-cutout_{CUTOUT_NAME}/"+"heat_demand_profile_{planning_horizons}_s_{cluster_id}.h5",
        energy_totals_name = DERIVED_DATA + "/" +f"energy_totals_{CUTOUT_NAME}_"+"{planning_horizons}_s_{cluster_id}.h5"
    log: LOG_DIR + "/build_load_profiles/build_{planning_horizons}_s_{cluster_id}"+f"_{CUTOUT_NAME}.log"
    threads: ATLITE_NPROCESSES
    resources: mem_mb = ATLITE_NPROCESSES * 5000
    script: "scripts/build_load_profiles.py"

# Only build transport demand if electric vehicles are enabled
if config.get("sectors", {}).get("electric_vehicles", False):
    if not config["run"].get("is_remind_coupled", False):
        raise ValueError(
            "Electric vehicles require REMIND data for transport demand.\n"
            "Please choose one of the following:\n"
            "1. Set 'run.is_remind_coupled: true' and provide REMIND data files\n"
            "2. Set 'sectors.electric_vehicles: false' to run electricity-only model"
        )
    rule build_transport_demand:
        params:
            snapshots=config["snapshots"],
        input:
            charging_data_passenger="resources/data/transport/charging_ratio_passenger.csv",
            charging_data_freight="resources/data/transport/charging_ratio_freight.csv",
            sectoral_load=DERIVED_DATA + "/remind/ac_load_disagg.csv" if config["run"].get("is_remind_coupled", False) else DERIVED_DATA + "/load/regio_hrly_ac_load_{planning_horizons}.h5",

        output:
            charging_demand_passenger=DERIVED_DATA + "/transport/charging_demand_passenger_{planning_horizons}.csv",
            charging_demand_freight=DERIVED_DATA + "/transport/charging_demand_freight_{planning_horizons}.csv",
        threads: 1
        resources: mem_mb=2000
        log: LOG_DIR + "/build_transport_demand/transport_demand_{planning_horizons}.log"
        script: "scripts/build_transport_demand.py"


rule build_biomass_potential:
    input:
        # from doi.org/10.1038/s41467-021-23282-x
        biomass_feedstocks = "resources/data/p_nom/41467_2021_23282_MOESM4_ESM.xlsx",
    log:
        LOGS_COMMON + "/build_biomass_potential.log"
    output:
        biomass_potential=DERIVED_COMMON+"/"+"p_nom/biomass_potential.h5"
    threads: ATLITE_NPROCESSES
    resources: mem_mb = ATLITE_NPROCESSES * 5000
    script: "scripts/build_biomass_potential.py"

# TODO move into add electricity
# NOTE: lifetimes are for the BASEYEAR and not brownfield construction year DateIn!
#       This could be changed if costs are merged into a single file
rule prepare_baseyear_capacities:
    """prepare inputs for add_existing_baseyear (optional in overnight mode)"""
    params:
        last_pypsa_cost_year = 2060,
        CHP_to_elec = not config.get("heat_coupling", False),
        techs = config["existing_capacities"]["techs"],
    input:
        # historical lifetimes from base year technoeconomic data
        tech_costs=path_manager.costs_dir() + f"/costs_{BASEYEAR}.csv",
        cleaned_ppls = DERIVED_COMMON + "/existing_infrastructure/capacity_cleaned_{cluster_id}.csv",
        remind_ppls = DERIVED_DATA + "/remind/harmonized_capacities/capacities_s_{cluster_id}.csv" if IS_COUPLED_RUN else [],
    output: 
        installed_capacities = path_manager.infrastructure() + '/capacities_{planning_horizons}_{cluster_id}.csv',
    threads: 1
    resources: mem_mb=2000
    script: "scripts/prepare_existing_capacities.py"



# make sure the params will appear in the profile names
resource_class_cfg = {tech: config["renewable"][tech]["resource_classes"] for tech in config["renewable"]}
rsc_params = {key : "_".join([f"{k}{v}" for k, v in resource_class_cfg[key].items()]) for key in resource_class_cfg}

if config["foresight"] in ["overnight"]:
    
    add_brownfield = "-brownfield" if config["existing_capacities"].get("add", False) else ""
    add_sectors = "-sector" if config.get("sectors", {}).get("electric_vehicles", False) else ""

    # TODO switch to pypsa-eur style rule with add_electrictiy, prepare_heat (bundle) and add_heat
    # aim to make this simpler when split heat as rule.
    CFG_KEYS = ["scenario", "co2_scenarios", "run", "lines", "costs", "electricity", "transmission_efficiency", "line_losses", 
        "no_lines","use_historical_efficiency",   "Techs", "add_biomass", "add_H2", "max_min_operation", "H2", 
        "add_methanation", "edge_paths", "add_hydro", "heat_coupling", "time_dep_hp_cop", "water_tanks",
        "chp_parameters", "solar_cf_correction", "hydro_dams", "fossil_ramps", "hydro", "io"]
    rule prepare_networks:
        params:
            config = {k: config[k] for k in CFG_KEYS},
            snapshots=config["snapshots"],
            elec_proj_conversion = config["paths"]["yearly_regional_load"]["ac_to_mwh"],
        input:
            clustered_network=DERIVED_COMMON + "/networks/base_s_{cluster_id}.nc",
            busmap=DERIVED_COMMON + "/networks/busmap_s_{cluster_id}.csv",
            heat_demand_profile=DERIVED_DATA + "/" +f"heating-cutout_{CUTOUT_NAME}/"+"heat_demand_profile_{planning_horizons}_s_{cluster_id}.h5" if config["heat_coupling"] else [],
            central_fraction="resources/data/heating/DH_city_town_2020.h5",
            solar_thermal_name=DERIVED_CUTOUT+f"/heating/solar_thermal-{config['solar_thermal_angle']}"+"_s_{cluster_id}.h5" if config["heat_coupling"] else [],
            cop_name=DERIVED_CUTOUT+"/heating/hp_cop_s_{cluster_id}.h5",
            base_elec_load=DERIVED_DATA + "/load/base_network_hrly_elec_load.nc",
            # TODO rename path_manager.elec_load() to indicate projection
            elec_projections=path_manager.elec_load(),
            intraday_profiles="resources/data/heating/heat_load_profile_DK_AdamJensen.csv",
            tech_costs = COSTS_DATA + "/costs_{planning_horizons}.csv",
            regions=DERIVED_COMMON + "/regions/regions_onshore_s_{cluster_id}.geojson",
            biomass_potential=DERIVED_COMMON+f"{'/p_nom/biomass_potential.h5' if config["add_biomass"] else ''}",
            **{f"profile_{tech}": DERIVED_CUTOUT +f"/profile_{tech}-{rsc_params[tech]}"+"_s_{cluster_id}.nc" for tech in config['renewable']},
        output:
            network_name=RESULTS_DIR+ '/prenetworks/ntwk_{planning_horizons}_{cluster_id}.nc',
        threads: 1
        resources: mem_mb=10000
        script: "scripts/prepare_network.py"


    # Only create sector network rule if electric vehicles are enabled
    if config.get("sectors", {}).get("electric_vehicles", False):
        rule add_sectors:
            input:
                network=RESULTS_DIR+ '/prenetworks/ntwk_{planning_horizons}.nc',
                transport_demand_passenger=DERIVED_DATA + "/transport/charging_demand_passenger_{planning_horizons}.csv",
                transport_demand_freight=DERIVED_DATA + "/transport/charging_demand_freight_{planning_horizons}.csv",
            output:
                network=RESULTS_DIR+ '/prenetworks-sector/ntwk_{planning_horizons}.nc',
            threads: 1
            resources: mem_mb=8000
            script: "scripts/add_sectors.py"


    paidoff_caps = DERIVED_DATA + "/remind/harmonized_capacities/paid_off_capacities_{cluster_id}.csv" if IS_COUPLED_RUN else []
    # only called if brownfield addition is desired
    rule add_existing_baseyear:
        params:
            baseyear = BASEYEAR,
            add_build_year_to_new_assets = False,
            vre_carriers = ["onwind", "offwind", "solar"],
        input:
            network=RESULTS_DIR+ '/prenetworks/ntwk_{planning_horizons}_{cluster_id}.nc',
            tech_costs=COSTS_DATA + "/costs_{planning_horizons}.csv",
            cop_name=DERIVED_CUTOUT + "/heating/hp_cop.h5",
            installed_capacities = path_manager.infrastructure() + '/capacities_{planning_horizons}_{cluster_id}.csv',
            paid_off_capacities_remind = paidoff_caps,
        output: RESULTS_DIR+ '/prenetworks-brownfield/ntwk_{planning_horizons}_{cluster_id}.nc',
        threads: 1
        resources: mem_mb=2000
        script: "scripts/add_existing_baseyear.py"

    rule solve_networks:
        params:
            solving = config["solving"],
        input:
            network_name=RESULTS_DIR+ f'/prenetworks{add_brownfield}/' +'ntwk_{planning_horizons}_{cluster_id}.nc',
        output:
            network_name=RESULTS_DIR+ '/postnetworks/ntwk_{planning_horizons}_{cluster_id}.nc',
        log:
            solver = LOG_DIR + "/solve_network_postnetworks/ntwk_{planning_horizons}_{cluster_id}.log"
        threads: 4
        resources: mem_mb=90000
        script: "scripts/solve_network.py"


elif config["foresight"] == "myopic":
    raise NotImplementedError("Myopic foresight not yet implemented.")
 
# run with `snakemake results/dag/rules_graph.png -f --cores 1`
rule dag:
    message:
        "Creating DAG of workflow."
    output:
        dag_dot="results/dag/dag.dot",
        dag_pdf="results/dag/dag.pdf",
        dag_png="results/dag/dag.png",
        rules_dot="results/dag/rules_graph.dot",
        rules_pdf="results/dag/rules_graph.pdf",
        rules_svg="results/dag/rules_graph.svg",
        rules_png="results/dag/rules_graph.png",
    conda:
        "envs/environment.yaml"
    shell:
        r"""
        snakemake --dag --quiet | sed -n "/digraph/,\$p" > {output.dag_dot}
        dot -Tpdf -o {output.dag_pdf} {output.dag_dot}
        dot -Tpng -o {output.dag_png} {output.dag_dot}
        snakemake --rulegraph --quiet | sed -n "/digraph/,\$p" > {output.rules_dot}
        dot -Tpdf -o {output.rules_pdf} {output.rules_dot}
        dot -Tsvg -o {output.rules_svg} {output.rules_dot}
        dot -Tpng -o {output.rules_png} {output.rules_dot}
        """

onerror:
    res_dir = expand(RESULTS_DIR, **config["scenario"])[0]
    if not os.path.exists(res_dir):
        os.makedirs(res_dir)
    try:
        yaml.dump(config, open(res_dir + "/run_config.yaml", "w"))
    except TypeError as e:
        logging.warning(f"Could not copy config file: {e}")

onsuccess:
    res_dir = expand(RESULTS_DIR, **config["scenario"])[0]
    try:
        import os
        os.makedirs(res_dir, exist_ok=True)
        with open(res_dir + "/run_config.yaml", "w") as f:
            yaml.dump(config, f )
    except (TypeError, FileNotFoundError) as e:
        logging.warning(f"Could not copy config file: {e}")<|MERGE_RESOLUTION|>--- conflicted
+++ resolved
@@ -337,26 +337,11 @@
         gebco=f"{LU_RASTER}/GEBCO_tiff/gebco_2025_CN.tif",
         gebco_slope=f"{LU_RASTER}/GEBCO_tiff/gebco_2025_CN_slope.nc",
         cutout=CUTOUT_PATH,
-<<<<<<< HEAD
         regions_offshore=DERIVED_COMMON + "/regions/regions_offshore_s_{cluster_id}.geojson",
         regions_onshore=DERIVED_COMMON + "/regions/regions_onshore_s_{cluster_id}.geojson",
-        # natural reserves from WPGDA, available land
-        **{
-            f"natura{i+1}": "resources/data/landuse_availability/"
-                        + f"WDPA_WDOECM_Oct2024_Public_CN_shp_{i}/"
-                        + "WDPA_WDOECM_Oct2024_Public_CN_shp-polygons.shp"
-            for i in range(3)
-        },
-=======
-        # TODO directly link to output of fetch region shapes
-        # admin 1 level = first administrative level within country
-        province_shape=DERIVED_COMMON+"/province_shapes/CHN_adm1.shp",
-        offshore_province_shapes=DERIVED_COMMON + "/regions/provinces_offshore.geojson",
         # natural reserves from https://zenodo.org/records/14875797
         natural_reserves=f"{LU_RASTER}/protected_areas_zenodo_14875797/shapes.shp",
->>>>>>> b351c3bf
         # Copernicus LC100 discrete classification land cover map
-        # Replaces old percentage cover fraction rasters (Grass, Bare, Shrubland)
         copernicus_land_cover=f"{LU_RASTER}/Copernicus_LC100_discrete_classification_2019.tif",
         # rice_paddies=f"{LU_RASTER}/CCD-Rice-China-2016-v1.1.tif",
     output:
