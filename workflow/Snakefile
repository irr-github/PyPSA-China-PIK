--- conflicted
+++ resolved
@@ -16,16 +16,12 @@
 configfile: "config/default_config.yaml"
 configfile: "config/technology_config.yaml"
 configfile: "config/plot_config.yaml"
-configfile: "config/remind.yaml"
-
-
-<<<<<<< HEAD
+
 # for dev of remind with mocksnakemake, activate this
 # configfile: "resources/tmp/remind_coupled.yaml"
 
-=======
+
 # ====== make paths =======
->>>>>>> 6846dce7
 config_manager = ConfigManager(config)
 config = config_manager.handle_scenarios()
 
@@ -284,10 +280,6 @@
         resources: mem_mb=10000
         script: "scripts/prepare_network.py"
 
-<<<<<<< HEAD
-=======
-    
->>>>>>> 6846dce7
     rule add_existing_baseyear:
         params:
             baseyear = config["scenario"]["planning_horizons"][0],
@@ -296,13 +288,8 @@
             network=RESULTS_DIR+ '/prenetworks/ntwk_{planning_horizons}.nc',
             tech_costs=COSTS_DATA + "/costs_{planning_horizons}.csv",
             cop_name=DERIVED_CUTOUT + "/heating/hp_cop.h5",
-<<<<<<< HEAD
             # TODO REMIND couplong
             installed_capacities = path_manager.infrastructure() + '/capacities_{planning_horizons}.csv',
-=======
-            **{f"{tech}": f"resources/data/existing_infrastructure/{tech} capacity.csv"
-               for tech in config['existing_capacities']['techs']},
->>>>>>> 6846dce7
         output: RESULTS_DIR+ '/prenetworks-brownfield/ntwk_{planning_horizons}.nc'
         threads: 1
         resources: mem_mb=2000
@@ -376,14 +363,9 @@
             add_baseyear_to_assets = False,
         input:
             network=RESULTS_DIR+ '/prenetworks/ntwk_{planning_horizons}.nc',
-            tech_costs="resources/data/costs/costs_{planning_horizons}.csv",
+            tech_costs=COSTS_DATA + "/costs_{planning_horizons}.csv",
             cop_name=DERIVED_CUTOUT + "/heating/hp_cop.h5",
-<<<<<<< HEAD
             installed_capacities = DERIVED_DATA+ '/existing_infrastructure/capacities_{planning_horizons}.csv',
-=======
-            **{f"existing_{tech}": f"resources/data/existing_infrastructure/{tech} capacity.csv"
-               for tech in config['existing_capacities']['techs']},
->>>>>>> 6846dce7
         output: RESULTS_DIR+ '/prenetworks-brownfield/ntwk_{planning_horizons}.nc'
         threads: 1
         resources: mem_mb=2000
