# SPDX-FileCopyrightText: : 2025 The PyPSA-China Authors
# SPDX-License-Identifier: MIT

import yaml
import shutil
from pathlib import Path
from snakemake.utils import min_version
import logging
import os.path
import logging

from scripts._helpers import PathManager, get_cutout_params, ConfigManager

# NB: duplicated parameters will be overwritten by the last read cfg

configfile: "config/default_config.yaml"
configfile: "config/technology_config.yaml"
configfile: "config/plot_config.yaml"
configfile: "config/global_energy_monitor.yaml"

configfile: "config/config.yaml"

# for dev of remind with mocksnakemake, can activate this
# configfile: "resources/tmp/remind_coupled_cg.yaml"


# ====== make paths =======
config_manager = ConfigManager(config)
config = config_manager.handle_scenarios()

# ====== set global parameters =======
ATLITE_NPROCESSES = config['atlite'].get('nprocesses', 4)
CUTOUT_NAME= config["atlite"]["cutout_name"]
# for pathways, first point should be near-fixed by existing capacities and is baseyear
# for overnight it refers to existing infrastructure
BASEYEAR = min([int(y) for y in config["scenario"]["planning_horizons"]])

# ====== make paths =======
path_manager = PathManager(config)
RESULTS_DIR = path_manager.results_dir()
DERIVED_DATA = path_manager.derived_data_dir(shared=False)
DERIVED_COMMON = path_manager.derived_data_dir(shared=True)
DERIVED_CUTOUT = DERIVED_COMMON + f"/cutout_{CUTOUT_NAME}"
COSTS_DATA = path_manager.costs_dir()
LOG_DIR = path_manager.logs_dir()
LOGS_COMMON = "logs"
LU_RASTER = path_manager.landuse_raster_data()
CUTOUT_PATH = os.path.join(path_manager.cutouts_dir(),CUTOUT_NAME + ".nc")

# ====== include rules ======= (after paths are set!)
include: "rules/prepare_remind_coupled.smk"
include: "rules/postprocess.smk"
include: "rules/fetch_data.smk"
include: "rules/visualize_inputs.smk"


if config["run"].get("is_test", False):
    localrules: plot_all, plot_summary, plot_snapshots, build_population, dag, fetch_region_shapes, plot_input_costs

# ====== set up snakemake providers =======
storage:
    provider="http",

# ======= PSEUDO RULES TO EXECUTE WORKFLOW =========
if config["run"].get("is_test", False):
    rule test_workflow:
        input:
            expand(RESULTS_DIR+ '/postnetworks/ntwk_{planning_horizons}.nc',   
            **{k: v for k, v in config["scenario"].items() if k != "planing_horizons"},
            ),

elif config["foresight"] in ["overnight", "myopic"]:
    rule plot_all:
        input:
            expand(
                RESULTS_DIR+ '/plots/_summary/pathway_costs.png',
                **{k: v for k, v in config["scenario"].items() if k != "planning_horizons"},
            ),
            # network plot
            expand(
                RESULTS_DIR+"/plots/networks/ntwk_{planning_horizons}-cost.png",      
                **config["scenario"]
            ),
            expand(RESULTS_DIR+"/plots/statistics_{planning_horizons}/", **config["scenario"]),
            expand(RESULTS_DIR + "/plots/snapshots_{planning_horizons}/", **config["scenario"]),
else:
    raise ValueError("Invalid scenario config: {}".format(config["foresight"]))


#    ======== Workflow ===========
# TODO regions
if config['enable'].get('build_cutout', False):
    rule build_cutout:
        params:
            config=config
        # TODO fix paths?
        input:
            regions_onshore="regions_onshore/dataregions/regions_onshore.geojson",
            regions_offshore="regions_offshore/dataregions/regions_offshore.geojson",
        output: CUTOUT_PATH,
        log: LOGS_COMMON + f"/build_cutout/{CUTOUT_NAME}.log"
        benchmark: f"benchmarks/build_cutout_{CUTOUT_NAME}"
        threads: ATLITE_NPROCESSES
        resources: mem_mb=ATLITE_NPROCESSES * 1000
        script: "scripts/build_cutout.py"


pop_raster = name = "-".join([str(v) for v in config["world_population_raster"].values()])
rule build_population_layouts:
    params:
        pop_year = 2018, # for urban and province, for gridded see fetch
        pop_conversion = 1e4, # conversion for province_populations
        coarsen_pop_by = 3, # save space and memory
    input:
        province_populations="resources/data/population/population_from_national_data.csv",
        population_gridded=f"resources/data/population/china_world_pop_{name}.tif",
        province_shape="resources/data/regions/provinces_onshore.geojson",
        admin_l2_shape = "resources/data/regions/admin2_shapes.geojson",
        urban_percent="resources/data/population/china_urban_population_proportion_2013_2022.csv",
    output:
        pop_layouts=DERIVED_COMMON + "/population/pop_layout.nc",
        admin2_population=DERIVED_COMMON + "/population/pop_distributions.csv",
    # log:
    #     LOGS_COMMON + "/build_population_layouts.log",
    script:
        "scripts/build_population_layouts.py"


rule build_shapes:
    params:
        simplify_tol = config["fetch_regions"]["simplify_tol"],
        node_config = config["nodes"],
        # TODO use , move to settings
        offshore_provinces = [ "Fujian", "Guangdong", "Guangxi", "Hainan", "Hebei", "Jiangsu", "Liaoning", "Shandong", "Shanghai", "Tianjin", "Zhejiang",]
    input:
        province_shapes="resources/data/regions/provinces_onshore.geojson",
        admin_l2_shapes="resources/data/regions/admin2_shapes.geojson",
        offshore_shapes="resources/data/regions/country_offshore.geojson",
        gdp = "resources/data/population/admin_l2_yang_et_al_corrected_gdp_2018.csv",
    output:
        offshore_shapes=DERIVED_COMMON + "/regions/regions_offshore.geojson",
        regions_w_gdp=DERIVED_COMMON + "/regions/regions_w_gdp.geojson",
    log:
        LOGS_COMMON + "/build_shapes.log",
    script:
        "scripts/build_shapes.py"


rule base_network:
    """Base Network with buses & edges.
    This is at Admin l2 resolution and not at substation resolution, the assumption
    is that each admin l2 population center has a substation
    FOR NOW take the admin2 centroid as bus location -> could switch to highest density point"""
    params:
        refyear=2018, # temp for snapshots
        snapshots=config["snapshots"],
        drop_leap_day=True, # False will raise NotImplemented error
        lines_path="resources/data/grids/gem_uhv_with_admin2.csv",
        node_config = config["nodes"],
        line_margin = config["security"].get("line_security_margin", 70) / 100,
    input:
        province_shapes="resources/data/regions/provinces_onshore.geojson",
        admin_l2_shapes ="resources/data/regions/admin2_shapes.geojson",
        offshore_shapes=DERIVED_COMMON + "/regions/regions_offshore.geojson",
    output:
        base_network=DERIVED_COMMON + "/networks/base_l2.nc",
    script:
        "scripts/base_network_l2.py"



# TODO add HID names (possibly add bus names to regions)
rule build_electricity_demand:
    """build the electricity demand at provincial and base network level"""
    params:
        # data_year=2018,
        distribution_key = {"gdp":0.6, "pop":0.4},
    input:
        gdp = DERIVED_COMMON + "/regions/regions_w_gdp.geojson",
        population = DERIVED_COMMON + "/population/pop_distributions.csv",
        province_codes = "resources/data/regions/province_codes.csv",
        hrly_regional_elec_load = "resources/data/load/Hourly_demand_of_31_province_China_modified_V2.1.csv",
    output:
        # provincial_load = DERIVED_DATA + "/load/provincial_hrly_elec_load.h5",
        base_network_load = DERIVED_DATA + "/load/base_network_hrly_elec_load.nc",
    log: LOG_DIR + "/build_elec_demand.log"
    script:
        "scripts/build_elec_demand.py"


# TODO add name database for custom clustering
cluster_id = config["nodes"].get("custom_name", "")
rule cluster_network:
    """A simplified clustering based on l2 shapes (341) -> n user clusters
    This will be replaced by PyPSA-EUR clustering when full osm network
    is checked and added"""
    params:
        node_config = config["nodes"],
        # line_margin = config["security"].get("line_security_margin", 70) / 100,
    input:
        admin_l2_shapes ="resources/data/regions/admin2_shapes.geojson",
        offshore_shapes=DERIVED_COMMON + "/regions/regions_offshore.geojson",
        base_network=DERIVED_COMMON + "/networks/base_l2.nc",
        #load=DERIVED_DATA + "/load/base_network_hrly_elec_load.nc",
    output:
        clustered_network=DERIVED_COMMON + f"/networks/base_s_{cluster_id}.nc",
        busmap = DERIVED_COMMON + f"/networks/busmap_s_{cluster_id}.csv",
        regions_offshore=DERIVED_COMMON + f"/regions/regions_offshore_s_{cluster_id}.geojson",
        regions_onshore=DERIVED_COMMON + f"/regions/regions_onshore_s_{cluster_id}.geojson",
    script:
        "scripts/cluster_network_l2.py"


rule build_clustered_population:
    input:
        pop_layouts=DERIVED_COMMON + "/population/pop_layout.nc",
        regions=DERIVED_COMMON + f"/regions/regions_onshore_s_{cluster_id}.geojson",
        cutout=CUTOUT_PATH,
    output:
        clustered_pop_layout=DERIVED_COMMON + f"/pop_layout_base_s_{cluster_id}.csv",
    log:
        LOGS_COMMON + f"build_clustered_population/s_{cluster_id}.log",
    script:
        "/scripts/build_population_clustered.py"


rule build_powerplants:
    """ Groups power plants by node"""
    params:
        gem = config["global_energy_monitor_plants"],
        technologies = config["existing_capacities"]["techs"],
        grouped_years = config["existing_capacities"]["grouping_years"],
    input:
        GEM_plant_tracker="resources/data/existing_infrastructure/gem_data_raw/Global-integrated-Plant-Tracker-July-2025_china.xlsx",
        nodes=DERIVED_COMMON + f"/regions/regions_onshore_s_{cluster_id}.geojson",
        offshore_nodes=DERIVED_COMMON + f"/regions/regions_offshore_s_{cluster_id}.geojson",
        network=DERIVED_COMMON + f"/networks/base_s_{cluster_id}.nc",
    output:
        cleaned_ppls = DERIVED_COMMON + f"/existing_infrastructure/capacity_cleaned.csv",
    threads: 2 #TODO 1?
    script: "scripts/build_powerplants.py"


rule add_electricity:
    """ Add generators and links to clustered network"""
    params:
        snapshots=config["snapshots"],
        CHP_to_elec = not config.get("heat_coupling", False),
        elect_proj_conversion = config["paths"]["yearly_regional_load"]["ac_to_mwh"]
    input:
        costs=COSTS_DATA + "/costs_{planning_horizons}.csv",
        elec_projections=path_manager.elec_load(),
        busmap=DERIVED_COMMON + f"/networks/busmap_s_{cluster_id}.csv",
        clustered_network=DERIVED_COMMON + f"/networks/base_s_{cluster_id}.nc",
        powerplants=DERIVED_COMMON + "/existing_infrastructure/capacity_cleaned.csv",
    output:
        elec_network=DERIVED_COMMON + "/networks/base_elec_{planning_horizons}.nc",


# TODO find a way to turn off if heat coupling is off 
rule build_solar_thermal_profiles:
    input:
        cutout=CUTOUT_PATH,
        # TODO change to new population
        population_map=DERIVED_COMMON+"/"+"population/population_gridcell_map.h5"
    output:
        profile_solar_thermal = DERIVED_CUTOUT+f"/heating/solar_thermal-{config['solar_thermal_angle']}.h5"
    log: LOGS_COMMON + "/build_solar_thermal_profiles.log"
    threads: 8
    resources: mem_mb=30000
    script: "scripts/build_solar_thermal_profiles.py"


rule build_temperature_profiles:
    params:
        nodes = config["nodes"],
    # TODO change to new population
    input:
        population_map=DERIVED_COMMON+"/"+"population/population_gridcell_map.h5",
        cutout=CUTOUT_PATH,
    output:
        temp= DERIVED_CUTOUT + "/heating/temperature.h5"
    log: LOGS_COMMON + "/build_temperature_profiles.log"
    threads: 8
    resources: mem_mb=30000
    script: "scripts/build_temperature_profiles.py"

rule build_cop_profiles:
    params:
        nodes = config["nodes"],
    # TODO change to new population
    input:
        population_map=DERIVED_COMMON+"/"+"population/population_gridcell_map.h5",
        cutout=CUTOUT_PATH,
        temperature=DERIVED_CUTOUT + "/heating/temperature.h5",
    output:
        cop= DERIVED_CUTOUT + "/heating/hp_cop.h5",
    # threads: 8
    # resources: mem_mb=30000
    log: LOGS_COMMON + "/build_cop_profiles.log"
    script: "scripts/build_cop_profiles.py"


rasters = ["Build_up", "Grass", "Bare", "Shrubland"]
rule build_availability_matrix:
    params:
        nodes = config["nodes"],
        vre_config = config["renewable"],
    input:
        # GEBCO bathymetry (water depth)
        gebco=f"{LU_RASTER}/GEBCO_tiff/gebco_2024_CN.tif",
        cutout=CUTOUT_PATH,
        regions_offshore=DERIVED_COMMON + f"/regions/regions_offshore_s_{cluster_id}.geojson",
        regions_onshore=DERIVED_COMMON + f"/regions/regions_onshore_s_{cluster_id}.geojson",
        # natural reserves from WPGDA, available land
        **{
            f"natura{i+1}": "resources/data/landuse_availability/"
                        + f"WDPA_WDOECM_Oct2024_Public_CN_shp_{i}/"
                        + "WDPA_WDOECM_Oct2024_Public_CN_shp-polygons.shp"
            for i in range(3)
        },
        # available land:
        **{
            f"{raster}_raster": f"{LU_RASTER}/{raster}.tif"
            for raster in rasters
        },
    output:
        availability_matrix= DERIVED_CUTOUT + "/availability_matrix_{technology}" + f"_{cluster_id}.nc",
    log: LOGS_COMMON + "/build_availability_matrix_{technology}.log"
    script: "scripts/determine_availability_matrix.py"


rule build_renewable_profiles:
    params:
        noprogress_bar = config["run"].get("disable_progressbar", True) or not config["atlite"]["show_progress"],
        resource_classes = lambda wildcards: config["renewable"][wildcards.technology]["resource_classes"],
        tech_config = lambda wildcards: config["renewable"][wildcards.technology],
    input:
        availability_matrix= DERIVED_CUTOUT + "/availability_matrix_{technology}" + f"_{cluster_id}.nc",
        regions_offshore=DERIVED_COMMON + f"/regions/regions_offshore_s_{cluster_id}.geojson",
        regions_onshore=DERIVED_COMMON + f"/regions/regions_onshore_s_{cluster_id}.geojson",
        cutout=CUTOUT_PATH,
    output:
        profile=DERIVED_CUTOUT+"/"+"profile_{technology}-{rc_params}_s_"+f"{cluster_id}.nc",
        class_regions=DERIVED_CUTOUT+"/"+"{technology}_regions_by_class_{rc_params}.geojson",
        average_distance=DERIVED_CUTOUT+"/"+"average_distance_{technology}-{rc_params}.h5",
    log:
        LOGS_COMMON +f"/cutout_{CUTOUT_NAME}/" +"build_renewable_profile_{technology}-{rc_params}.log",
    threads: config["atlite"].get("nprocesses", 4)
    wildcard_constraints:
        technology="(?!hydro).*",  # Any technology other than hydro
    script:
        "scripts/build_renewable_profiles.py"


# # TODO check whether energy totals still needed
rule build_load_profiles:
    params:
<<<<<<< HEAD
        config = config,
=======
        snapshots=config["snapshots"],
        weather_year=get_cutout_params(config)["weather_year"],
        elec_load_conversion = config["paths"]["yearly_regional_load"]["ac_to_mwh"],
        scenarios = config["scenario"],
        heat_demand = config["heat_demand"],
>>>>>>> 40931326
    input:
        population = DERIVED_COMMON + "/population/population.h5",
        population_map = DERIVED_COMMON + "/population/population_gridcell_map.h5",
        cutout = CUTOUT_PATH,
        intraday_profiles="resources/data/heating/heat_load_profile_DK_AdamJensen.csv",
        space_heat_demand="resources/data/heating/SPH_2020.csv",
        hot_water_demand="resources/data/heating/IEA_energysectorroadmaptocarbonneutralityinchina_fig325.csv",
        province_codes = "resources/data/regions/province_codes.csv",
    output:
        heat_demand_profile = DERIVED_DATA + f"/heating-cutout_{CUTOUT_NAME}/"+"heat_demand_profile_{planning_horizons}.h5",
        energy_totals_name = DERIVED_DATA + "/" +f"energy_totals_{CUTOUT_NAME}_"+"{planning_horizons}.h5"
    log: LOG_DIR + "/build_load_profiles/build_{planning_horizons}"+f"_{CUTOUT_NAME}.log"
    threads: ATLITE_NPROCESSES
    resources: mem_mb = ATLITE_NPROCESSES * 5000
    script: "scripts/build_load_profiles.py"


rule build_biomass_potential:
    input:
        # from doi.org/10.1038/s41467-021-23282-x
<<<<<<< HEAD
        biomass_feedstocks = "resources/data/p_nom/41467_2021_23282_MOESM4_ESM.xlsx"
    log: LOGS_COMMON + "/build_biomass_potential.log"
=======
        biomass_feedstocks = "resources/data/p_nom/41467_2021_23282_MOESM4_ESM.xlsx",
    log:
        LOGS_COMMON + "/build_biomass_potential.log"
>>>>>>> 40931326
    output:
        biomass_potential=DERIVED_COMMON+"/"+"p_nom/biomass_potential.h5"
    threads: ATLITE_NPROCESSES
    resources: mem_mb = ATLITE_NPROCESSES * 5000
    script: "scripts/build_biomass_potential.py"

# TODO move into add electricity
# NOTE: lifetimes are for the BASEYEAR and not brownfield construction year DateIn!
#       This could be changed if costs are merged into a single file
rule prepare_baseyear_capacities:
    """prepare inputs for add_existing_baseyear (optional in overnight mode)"""
    params:
        last_pypsa_cost_year = 2060,
        CHP_to_elec = not config.get("heat_coupling", False),
        techs = config["existing_capacities"]["techs"],
    input:
        # historical lifetimes from base year technoeconomic data
        tech_costs=path_manager.costs_dir() + f"/costs_{BASEYEAR}.csv",
        cleaned_ppls = DERIVED_COMMON + "/existing_infrastructure/capacity_cleaned.csv",
    output: 
        installed_capacities = path_manager.infrastructure() + '/capacities_{planning_horizons}.csv',
    threads: 1
    resources: mem_mb=2000
    script: "scripts/prepare_existing_capacities.py"



# make sure the params will appear in the profile names
resource_class_cfg = {tech: config["renewable"][tech]["resource_classes"] for tech in config["renewable"]}
rsc_params = {key : "_".join([f"{k}{v}" for k, v in resource_class_cfg[key].items()]) for key in resource_class_cfg}

if config["foresight"] in ["overnight"]:
    
    add_brownfield = "-brownfield" if config["existing_capacities"].get("add", False) else ""
    print(add_brownfield)

    # TODO switch to pypsa-eur style rule with add_electrictiy, prepare_heat (bundle) and add_heat
    # aim to make this simpler when split heat as rule.
    CFG_KEYS = ["scenario", "co2_scenarios", "lines", "costs", "electricity", "transmission_efficiency", "line_losses", "no_lines",
        "Techs", "add_biomass", "add_H2", "max_min_operation", "H2", "add_methanation", "edge_paths", "add_hydro",
        "time_dep_hp_cop", "water_tanks", "chp_parameters", "solar_cf_correction", "hydro_dams", "hydro", "io"]
    rule prepare_networks:
        params:
            config = {k: config[k] for k in CFG_KEYS},
            snapshots=config["snapshots"],
            elec_proj_conversion = config["paths"]["yearly_regional_load"]["ac_to_mwh"],
        input:
            clustered_network=DERIVED_COMMON + f"/networks/base_s_{cluster_id}.nc",
            busmap=DERIVED_COMMON + f"/networks/busmap_s_{cluster_id}.csv",
            heat_demand_profile=DERIVED_DATA + f"/heating-cutout_{CUTOUT_NAME}/"+"heat_demand_profile_{planning_horizons}.h5",
            central_fraction="resources/data/heating/DH_city_town_2020.h5",
            solar_thermal_name=DERIVED_CUTOUT+f"/heating/solar_thermal-{config['solar_thermal_angle']}.h5",
            cop_name=DERIVED_CUTOUT+"/heating/hp_cop.h5",
            base_elec_load=DERIVED_DATA + "/load/base_network_hrly_elec_load.nc",
            # TODO rename path_manager.elec_load() to indicate projection
            elec_projections=path_manager.elec_load(),
            intraday_profiles="resources/data/heating/heat_load_profile_DK_AdamJensen.csv",
            tech_costs = COSTS_DATA + "/costs_{planning_horizons}.csv",
            regions=DERIVED_COMMON + f"/regions/regions_onshore_s_{cluster_id}.geojson",
            biomass_potential=DERIVED_COMMON+f"{'/p_nom/biomass_potential.h5' if config["add_biomass"] else ''}",
            **{f"profile_{tech}": DERIVED_CUTOUT +f"/profile_{tech}-{rsc_params[tech]}_s_"+f"{cluster_id}.nc" for tech in config['renewable']},
        output:
            network_name=RESULTS_DIR+ '/prenetworks/ntwk_{planning_horizons}' + f'_{cluster_id}.nc',
        threads: 1
        resources: mem_mb=10000
        script: "scripts/prepare_network.py"

    paidoff_caps = DERIVED_DATA + "/remind/harmonized_capacities/paid_off_capacities.csv"
    if not config["run"].get("is_remind_coupled", False):
        paidoff_caps = DERIVED_DATA+ '/existing_infrastructure/capacities.csv'

    # only called if brownfield addition is desired
    rule add_existing_baseyear:
        params:
            baseyear = BASEYEAR,
            add_build_year_to_new_assets = False,
            vre_carriers = ["onwind", "offwind", "solar"],
        input:
            network=RESULTS_DIR+ '/prenetworks/ntwk_{planning_horizons}' + f'_{cluster_id}.nc',
            tech_costs=COSTS_DATA + "/costs_{planning_horizons}.csv",
            cop_name=DERIVED_CUTOUT + "/heating/hp_cop.h5",
            installed_capacities = path_manager.infrastructure() + '/capacities_{planning_horizons}.csv',
            paid_off_capacities_remind = paidoff_caps,
        output: RESULTS_DIR+ '/prenetworks-brownfield/ntwk_{planning_horizons}' + f'_{cluster_id}.nc',
        threads: 1
        resources: mem_mb=2000
        script: "scripts/add_existing_baseyear.py"

    rule solve_networks:
        params:
            solving = config["solving"],
        input:
            network_name=RESULTS_DIR+ f'/prenetworks{add_brownfield}/' +'ntwk_{planning_horizons}' + f'_{cluster_id}.nc',
        output:
            network_name=RESULTS_DIR+ '/postnetworks/ntwk_{planning_horizons}' + f'_{cluster_id}.nc',
        log:
            solver = LOG_DIR + "/solve_network_postnetworks/ntwk_{planning_horizons}.log"
        threads: 4
        resources: mem_mb=35000
        script: "scripts/solve_network.py"


elif config["foresight"] == "myopic":
    raise NotImplementedError("Myopic foresight not yet implemented.")
 
# run with `snakemake results/dag/rules_graph.png -f --cores 1`
rule dag:
    message:
        "Creating DAG of workflow."
    output:
        dag_dot="results/dag/dag.dot",
        dag_pdf="results/dag/dag.pdf",
        dag_png="results/dag/dag.png",
        rules_dot="results/dag/rules_graph.dot",
        rules_pdf="results/dag/rules_graph.pdf",
        rules_svg="results/dag/rules_graph.svg",
        rules_png="results/dag/rules_graph.png",
    conda:
        "envs/environment.yaml"
    shell:
        r"""
        snakemake --dag --quiet | sed -n "/digraph/,\$p" > {output.dag_dot}
        dot -Tpdf -o {output.dag_pdf} {output.dag_dot}
        dot -Tpng -o {output.dag_png} {output.dag_dot}
        snakemake --rulegraph --quiet | sed -n "/digraph/,\$p" > {output.rules_dot}
        dot -Tpdf -o {output.rules_pdf} {output.rules_dot}
        dot -Tsvg -o {output.rules_svg} {output.rules_dot}
        dot -Tpng -o {output.rules_png} {output.rules_dot}
        """

onerror:
    res_dir = expand(RESULTS_DIR, **config["scenario"])[0]
    if not os.path.exists(res_dir):
        os.makedirs(res_dir)
    try:
        yaml.dump(config, open(res_dir + "/run_config.yaml", "w"))
    except TypeError as e:
        logging.warning(f"Could not copy config file: {e}")

onsuccess:
    res_dir = expand(RESULTS_DIR, **config["scenario"])[0]
    try:
        with open(res_dir + "/run_config.yaml", "w") as f:
            yaml.dump(config, f )
    except TypeError as e:
        logging.warning(f"Could not copy config file: {e}")<|MERGE_RESOLUTION|>--- conflicted
+++ resolved
@@ -166,7 +166,6 @@
         base_network=DERIVED_COMMON + "/networks/base_l2.nc",
     script:
         "scripts/base_network_l2.py"
-
 
 
 # TODO add HID names (possibly add bus names to regions)
@@ -356,15 +355,11 @@
 # # TODO check whether energy totals still needed
 rule build_load_profiles:
     params:
-<<<<<<< HEAD
-        config = config,
-=======
         snapshots=config["snapshots"],
         weather_year=get_cutout_params(config)["weather_year"],
         elec_load_conversion = config["paths"]["yearly_regional_load"]["ac_to_mwh"],
         scenarios = config["scenario"],
         heat_demand = config["heat_demand"],
->>>>>>> 40931326
     input:
         population = DERIVED_COMMON + "/population/population.h5",
         population_map = DERIVED_COMMON + "/population/population_gridcell_map.h5",
@@ -385,14 +380,9 @@
 rule build_biomass_potential:
     input:
         # from doi.org/10.1038/s41467-021-23282-x
-<<<<<<< HEAD
-        biomass_feedstocks = "resources/data/p_nom/41467_2021_23282_MOESM4_ESM.xlsx"
-    log: LOGS_COMMON + "/build_biomass_potential.log"
-=======
         biomass_feedstocks = "resources/data/p_nom/41467_2021_23282_MOESM4_ESM.xlsx",
     log:
         LOGS_COMMON + "/build_biomass_potential.log"
->>>>>>> 40931326
     output:
         biomass_potential=DERIVED_COMMON+"/"+"p_nom/biomass_potential.h5"
     threads: ATLITE_NPROCESSES
