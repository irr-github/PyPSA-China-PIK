# SPDX-FileCopyrightText: : 2025 The PyPSA-China Authors
# SPDX-License-Identifier: MIT

import yaml
import shutil
from pathlib import Path
from snakemake.utils import min_version
import logging
import os.path
import logging

from scripts._helpers import PathManager, get_cutout_params, ConfigManager

# NB: duplicated parameters will be overwritten by the last read cfg

configfile: "config/default_config.yaml"
configfile: "config/technology_config.yaml"
configfile: "config/plot_config.yaml"
configfile: "config/global_energy_monitor.yaml"

# for dev of remind with mocksnakemake, can activate this
# configfile: "resources/tmp/remind_coupled_cg.yaml"


# ====== make paths =======
config_manager = ConfigManager(config)
config = config_manager.handle_scenarios()

# ====== set global parameters =======
ATLITE_NPROCESSES = config['atlite'].get('nprocesses', 4)
CUTOUT_NAME= config["atlite"]["cutout_name"]
<<<<<<< HEAD
=======
# for pathways, first point should be near-fixed by existing capacities and is baseyear
# for overnight it refers to existing infrastructure
>>>>>>> 01e398db
BASEYEAR = min([int(y) for y in config["scenario"]["planning_horizons"]])

# ====== make paths =======
path_manager = PathManager(config)
RESULTS_DIR = path_manager.results_dir()
DERIVED_DATA = path_manager.derived_data_dir(shared=False)
DERIVED_COMMON = path_manager.derived_data_dir(shared=True)
DERIVED_CUTOUT = DERIVED_COMMON + f"/cutout_{CUTOUT_NAME}"
COSTS_DATA = path_manager.costs_dir()
LOG_DIR = path_manager.logs_dir()
LOGS_COMMON = "logs"
LU_RASTER = path_manager.landuse_raster_data()
CUTOUT_PATH = os.path.join(path_manager.cutouts_dir(),CUTOUT_NAME + ".nc")

# ====== include rules ======= (after paths are set!)
include: "rules/prepare_remind_coupled.smk"
include: "rules/postprocess.smk"
include: "rules/fetch_data.smk"
include: "rules/visualize_inputs.smk"

if config["run"].get("is_test", False):
    localrules: plot_all, plot_summary, plot_snapshots, build_population, dag, fetch_region_shapes, plot_input_costs

# ====== set up snakemake providers =======
storage:
    provider="http",

# ======= PSEUDO RULES TO EXECUTE WORKFLOW =========
if config["run"].get("is_test", False):
    rule test_workflow:
        input:
            expand(RESULTS_DIR+ '/postnetworks/ntwk_{planning_horizons}.nc',   
            **{k: v for k, v in config["scenario"].items() if k != "planing_horizons"},
            ),

elif config["foresight"] in ["overnight", "myopic"]:
    rule plot_all:
        input:
            expand(
                RESULTS_DIR+ '/plots/summary/pathway_costs.png',
                **{k: v for k, v in config["scenario"].items() if k != "planning_horizons"},
            ),
            # network plot
            expand(
                RESULTS_DIR+"/plots/networks/ntwk_{planning_horizons}-cost.png",      
                **config["scenario"]
            ),
            expand(RESULTS_DIR+"/plots/statistics_{planning_horizons}/", **config["scenario"]),
            expand(RESULTS_DIR + "/plots/snapshots_{planning_horizons}/", **config["scenario"]),
else:
    raise ValueError("Invalid scenario config: {}".format(config["foresight"]))

rule process_config:
    output:
        config="config_test.yaml"
    script:
        "scripts/process_config.py"
#    ======== Workflow ===========
rule build_population:
    input:
        # https://www.stats.gov.cn/sj/ndsj/2023/indexeh.htm
        population="resources/data/population/population_from_national_data.csv"
    output:
        population=DERIVED_COMMON+"/"+"population/population.h5"
    threads: 1
    resources: mem_mb=1000
    log: LOGS_COMMON + "/build_population.log"
    script: "scripts/build_population.py"

if config['enable'].get('build_cutout', False):
    rule build_cutout:
        input:
            regions_onshore="resources/data/regions/regions_onshore.geojson",
            regions_offshore="resources/data/regions/regions_offshore.geojson"
        output: CUTOUT_PATH,
        log: LOGS_COMMON + f"/build_cutout/{CUTOUT_NAME}.log"
        benchmark: f"benchmarks/build_cutout_{CUTOUT_NAME}"
        threads: ATLITE_NPROCESSES
        resources: mem_mb=ATLITE_NPROCESSES * 1000
        script: "scripts/build_cutout.py"

rule build_population_gridcell_map:
    input:
        cutout=CUTOUT_PATH,
        province_populations=DERIVED_COMMON+"/population/population.h5",
        population_density_grid="resources/data/population/pop_density_china.nc",
        # TODO directly link to output of fetch region shapes
        # admin 1 level = first administrative level within country
        province_shape=DERIVED_COMMON+"/province_shapes/CHN_adm1.shp",
    output:
        population_map=DERIVED_COMMON+"/"+"population/population_gridcell_map.h5"
    log: LOGS_COMMON+"/build_population_gridcell_map.log"
    threads: 1
    resources: mem_mb=35000
    script: "scripts/build_population_gridcell_map.py"

# TODO merge all techs into a single csv
# TODO add node wildcard/id
brownfield_techs = config["existing_capacities"]["techs"]
rule build_powerplants:
    """ Groups power plants by node"""
    params:
        nodes = config["nodes"],
        gem = config["global_energy_monitor_plants"],
    input:
        GEM_plant_tracker="resources/data/existing_infrastructure/gem_data_raw/Global-integrated-Plant-Tracker-July-2025_china.xlsx",
        nodes=DERIVED_COMMON + "/regions/provinces_onshore.geojson",
    output:
        **{tech : DERIVED_COMMON + f"/existing_infrastructure/{tech}_capacity.csv" for tech in brownfield_techs},
    log: LOGS_COMMON + "/build_powerplants.log"
    threads: 2 #TODO 1?
    script: "scripts/build_powerplants.py"

# TODO find a way to turn off if heat coupling is off 
rule build_solar_thermal_profiles:
    input:
        cutout=CUTOUT_PATH,
        population_map=DERIVED_COMMON+"/"+"population/population_gridcell_map.h5"
    output:
        profile_solar_thermal = DERIVED_CUTOUT+f"/heating/solar_thermal-{config['solar_thermal_angle']}.h5"
    log: LOGS_COMMON + "/build_solar_thermal_profiles.log"
    threads: 8
    resources: mem_mb=30000
    script: "scripts/build_solar_thermal_profiles.py"

rule build_temperature_profiles:
    input:
        population_map=DERIVED_COMMON+"/"+"population/population_gridcell_map.h5",
        cutout=CUTOUT_PATH
    output:
        temp= DERIVED_CUTOUT + "/heating/temperature.h5"
    log: LOGS_COMMON + "/build_temperature_profiles.log"
    threads: 8
    resources: mem_mb=30000
    script: "scripts/build_temperature_profiles.py"

rule build_cop_profiles:
    input:
        population_map=DERIVED_COMMON+"/"+"population/population_gridcell_map.h5",
        cutout=CUTOUT_PATH,
        temperature=DERIVED_CUTOUT + "/heating/temperature.h5"
    output:
        cop= DERIVED_CUTOUT + "/heating/hp_cop.h5"
    threads: 8
    resources: mem_mb=30000
    log: LOGS_COMMON + "/build_cop_profiles.log"
    script: "scripts/build_cop_profiles.py"

rasters = ["Build_up", "Grass", "Bare", "Shrubland"]
rule build_availability_matrix:
    input:
        # GEBCO bathymetry (water depth)
        gebco=f"{LU_RASTER}/GEBCO_tiff/gebco_2024_CN.tif",
        cutout=CUTOUT_PATH,
        # TODO directly link to output of fetch region shapes
        # admin 1 level = first administrative level within country
        province_shape=DERIVED_COMMON+"/province_shapes/CHN_adm1.shp",
        offshore_province_shapes=DERIVED_COMMON + "/regions/provinces_offshore.geojson",
        # natural reserves from WPGDA, available land
        **{
            f"natura{i+1}": "resources/data/landuse_availability/"
                        + f"WDPA_WDOECM_Oct2024_Public_CN_shp_{i}/"
                        + "WDPA_WDOECM_Oct2024_Public_CN_shp-polygons.shp"
            for i in range(3)
        },
        # available land:
        **{
            f"{raster}_raster": f"{LU_RASTER}/{raster}.tif"
            for raster in rasters
        },
    output:
        availability_matrix= DERIVED_CUTOUT + "/availability_matrix_{technology}.nc",
    log: LOGS_COMMON + "/build_availability_matrix_{technology}.log"
    script: "scripts/determine_availability_matrix.py"


rule build_renewable_profiles:
    params:
        resource_classes = lambda wildcards: config["renewable"][wildcards.technology]["resource_classes"]
    input:
        availability_matrix= DERIVED_CUTOUT + "/availability_matrix_{technology}.nc",
        province_shape=DERIVED_COMMON + "/province_shapes/CHN_adm1.shp",
        offshore_province_shapes=DERIVED_COMMON + "/regions/provinces_offshore.geojson",
        cutout=CUTOUT_PATH,
    output:
        profile=DERIVED_CUTOUT+"/"+"profile_{technology}-{rc_params}.nc",
        class_regions=DERIVED_CUTOUT+"/"+"{technology}_regions_by_class_{rc_params}.geojson",
        average_distance=DERIVED_CUTOUT+"/"+"average_distance_{technology}-{rc_params}.h5",
    log:
        LOGS_COMMON +f"/cutout_{CUTOUT_NAME}/" +"build_renewable_profile_{technology}-{rc_params}.log",
    threads: config["atlite"].get("nprocesses", 4)
    wildcard_constraints:
        technology="(?!hydro).*",  # Any technology other than hydro
    script:
        "scripts/build_renewable_profiles.py"

# TODO check whether energy totals still needed
rule build_load_profiles:
    params:
        elec_load_conversion = config["paths"]["yearly_regional_load"]["ac_to_mwh"]
    input:
        population = DERIVED_COMMON + "/population/population.h5",
        population_map = DERIVED_COMMON + "/population/population_gridcell_map.h5",
        cutout = CUTOUT_PATH,
        intraday_profiles="resources/data/heating/heat_load_profile_DK_AdamJensen.csv",
        space_heat_demand="resources/data/heating/SPH_2020.csv",
        elec_load_projs = path_manager.elec_load(),
        province_codes = "resources/data/regions/province_codes.csv",
        hrly_regional_ac_load = "resources/data/load/Hourly_demand_of_31_province_China_modified_V2.1.csv",
    output:
        # TODO consider splitting into two rules so elect+hrly can be used DERIVED COMMON
        elec_load_hrly = DERIVED_DATA + "/load/regio_hrly_ac_load_{planning_horizons}.h5",
        heat_demand_profile = DERIVED_DATA + f"/heating-cutout_{CUTOUT_NAME}/"+"heat_demand_profile_{planning_horizons}.h5",
        energy_totals_name = DERIVED_DATA + "/" +f"energy_totals_{CUTOUT_NAME}_"+"{planning_horizons}.h5"
    log: LOG_DIR + "/build_load_profiles/build_{planning_horizons}"+f"_{CUTOUT_NAME}.log"
    threads: ATLITE_NPROCESSES
    resources: mem_mb = ATLITE_NPROCESSES * 5000
    script: "scripts/build_load_profiles.py"

rule build_biomass_potential:
    input:
        # from doi.org/10.1038/s41467-021-23282-x
        biomass_feedstocks = "resources/data/p_nom/41467_2021_23282_MOESM4_ESM.xlsx"
    log:
        LOGS_COMMON + "/build_biomass_potential.log"
    output:
        biomass_potential=DERIVED_COMMON+"/"+"p_nom/biomass_potential.h5"
    threads: ATLITE_NPROCESSES
    resources: mem_mb = ATLITE_NPROCESSES * 5000
    script: "scripts/build_biomass_potential.py"

# TODO add node wildcard/id
# NOTE: lifetimes are for the BASEYEAR and not brownfield construction year DateIn!
#       This could be changed if costs are merged into a single file
rule prepare_baseyear_capacities:
    """prepare inputs for add_existing_baseyear (optional in overnight mode)"""
    params:
        last_pypsa_cost_year = 2060,
        CHP_to_elec = not config.get("heat_coupling", False),
    input:
        # historical lifetimes from base year technoeconomic data
        tech_costs=path_manager.costs_dir() + f"/costs_{BASEYEAR}.csv",
        **{f"{tech}": DERIVED_COMMON + f"/existing_infrastructure/{tech}_capacity.csv"
            for tech in config['existing_capacities']['techs']},
    output: 
        installed_capacities = DERIVED_DATA+ '/existing_infrastructure/capacities.csv',
    threads: 1
    resources: mem_mb=2000
    script: "scripts/prepare_existing_capacities.py"


# make sure the params will appear in the profile names
resource_class_cfg = {tech: config["renewable"][tech]["resource_classes"] for tech in config["renewable"]}
rsc_params = {key : "_".join([f"{k}{v}" for k, v in resource_class_cfg[key].items()]) for key in resource_class_cfg}
if config["foresight"] in ["overnight"]:
    add_brownfield = "-brownfield" if config["existing_capacities"].get("add", False) else ""

    rule prepare_networks:
        input:
            heat_demand_profile=DERIVED_DATA + f"/heating-cutout_{CUTOUT_NAME}/"+"heat_demand_profile_{planning_horizons}.h5",
            central_fraction="resources/data/heating/DH_city_town_2020.h5",
            solar_thermal_name=DERIVED_CUTOUT+f"/heating/solar_thermal-{config['solar_thermal_angle']}.h5",
            cop_name=DERIVED_CUTOUT+"/heating/hp_cop.h5",
            elec_load=DERIVED_DATA + "/load/regio_hrly_ac_load_{planning_horizons}.h5",
            intraday_profiles="resources/data/heating/heat_load_profile_DK_AdamJensen.csv",
            tech_costs = COSTS_DATA + "/costs_{planning_horizons}.csv",
            province_shape=DERIVED_COMMON+"/province_shapes/CHN_adm1.shp",
            biomass_potential=DERIVED_COMMON+f"{'/p_nom/biomass_potential.h5' if config["add_biomass"] else ''}",
            **{f"profile_{tech}": DERIVED_CUTOUT +f"/profile_{tech}-{rsc_params[tech]}.nc" for tech in config['renewable']},
        output:
            network_name=RESULTS_DIR+ '/prenetworks/ntwk_{planning_horizons}.nc',
        threads: 1
        resources: mem_mb=10000
        script: "scripts/prepare_network.py"

    paidoff_caps = DERIVED_DATA + "/remind/harmonized_capacities/paid_off_capacities.csv"
    if not config["run"].get("is_remind_coupled", False):
        paidoff_caps = DERIVED_DATA+ '/existing_infrastructure/capacities.csv'
    rule add_existing_baseyear:
        params:
            baseyear = BASEYEAR,
            add_baseyear_to_assets = False,
        input:
            network=RESULTS_DIR+ '/prenetworks/ntwk_{planning_horizons}.nc',
            tech_costs=COSTS_DATA + "/costs_{planning_horizons}.csv",
            cop_name=DERIVED_CUTOUT + "/heating/hp_cop.h5",
            installed_capacities = path_manager.infrastructure() + '/capacities.csv',
            paid_off_capacities_remind = paidoff_caps,
        output: RESULTS_DIR+ '/prenetworks-brownfield/ntwk_{planning_horizons}.nc'
        threads: 1
        resources: mem_mb=2000
        script: "scripts/add_existing_baseyear.py"

    rule solve_networks:
        params:
            solving = config["solving"],
        input:
            network_name=RESULTS_DIR+ f'/prenetworks{add_brownfield}/' +'ntwk_{planning_horizons}.nc',
        output:
            network_name=RESULTS_DIR+ '/postnetworks/ntwk_{planning_horizons}.nc'
        log:
            solver = LOG_DIR + "/solve_network_postnetworks/ntwk_{planning_horizons}.log"
        threads: 4
        resources: mem_mb=35000
        script: "scripts/solve_network.py"


elif config["foresight"] == "myopic":
    rule prepare_base_networks_2020:
        input:
            edges= "resources/data/grids/edges.txt",
            edges_existing = "resources/data/grids/edges_current.csv",
            heat_demand_profile=DERIVED_DATA + f"/heating-cutout_{CUTOUT_NAME}/"+"heat_demand_profile_{planning_horizons}.h5",
            central_fraction="resources/data/heating/DH_city_town_2020.h5",
            solar_thermal_name=DERIVED_CUTOUT+f"/heating/solar_thermal-{config['solar_thermal_angle']}.h5",
            cop_name=DERIVED_CUTOUT+"/heating/hp_cop.h5",
            elec_load=DERIVED_DATA + "/load/regio_hrly_ac_load_{planning_horizons}.h5",
            # TODO: metadata for file, why does it need to be h5?
            tech_costs= COSTS_DATA + "/costs_{planning_horizons}.csv",
            province_shape=DERIVED_COMMON +"/province_shapes/CHN_adm1.shp",
            **{f"profile_{tech}": DERIVED_CUTOUT +f"/profile_{tech}-{rsc_params[tech]}.nc" 
                for tech in config['renewable']},

        output:
            network_name=RESULTS_DIR+ '/prenetworks/ntwk_{planning_horizons}.nc',
        wildcard_constraints:
            planning_horizons=2020 #only applies to baseyear
        threads: 1
        resources: mem_mb=10000
        script: "scripts/prepare_base_network_2020.py"

    rule prepare_base_networks:
        input:
            edges = "resources/data/grids/edges.txt",
            biomass_potential=DERIVED_COMMON+"/"+"p_nom/biomass_potential.h5",
            cop_name= DERIVED_CUTOUT+"/heating/hp_cop.h5",
            central_fraction="resources/data/heating/DH_city_town_2020.h5",
            heat_demand_profile= DERIVED_DATA + f"/heating-cutout_{CUTOUT_NAME}/"+"heat_demand_profile_{planning_horizons}.h5",
            solar_thermal_name=DERIVED_CUTOUT + f"/heating/solar_thermal-{config['solar_thermal_angle']}.h5",
            elec_load=DERIVED_DATA + "/load/regio_hrly_ac_load_{planning_horizons}.h5",
            tech_costs= COSTS_DATA + "/costs_{planning_horizons}.csv",
            province_shape=DERIVED_COMMON+"/province_shapes/CHN_adm1.shp",
            **{f"profile_{tech}": DERIVED_CUTOUT +f"/profile_{tech}-{rsc_params[tech]}.nc" 
                for tech in config['renewable']},

        output:
            network_name=RESULTS_DIR+ '/prenetworks/ntwk_{planning_horizons}.nc',
        threads: 1
        resources: mem_mb=10000
        script: "scripts/prepare_base_network.py"

    ruleorder: prepare_base_networks_2020 > prepare_base_networks

    rule add_existing_baseyear:
        params:
            baseyear = BASEYEAR,
            add_baseyear_to_assets = False,
        input:
            network=RESULTS_DIR+ '/prenetworks/ntwk_{planning_horizons}.nc',
            tech_costs=COSTS_DATA + "/costs_{planning_horizons}.csv",
            cop_name=DERIVED_CUTOUT + "/heating/hp_cop.h5",
            installed_capacities = DERIVED_DATA+ '/existing_infrastructure/capacities_{planning_horizons}.csv',
        output: RESULTS_DIR+ '/prenetworks-brownfield/ntwk_{planning_horizons}.nc'
        threads: 1
        resources: mem_mb=2000
        wildcard_constraints:
            planning_horizons=config['scenario']['planning_horizons'][0] #only applies to baseyear
        threads: 1
        script: "scripts/add_existing_baseyear.py"

    def solved_previous_horizon(wildcards):
        planning_horizons = config["scenario"]["planning_horizons"]
        i = planning_horizons.index(int(wildcards.planning_horizons))
        planning_horizon_p = str(planning_horizons[i-1])
        return RESULTS_DIR+ "/postnetworks/ntwk_" + planning_horizon_p + ".nc"

    rule add_brownfield:
        input:
            network=RESULTS_DIR+ '/prenetworks/ntwk_{planning_horizons}.nc',
            network_p=solved_previous_horizon,#solved network at previous time step
            costs="resources/data/costs/costs_{planning_horizons}.csv",
            **{f"profile_{tech}": DERIVED_CUTOUT +f"/profile_{tech}.nc"
                for tech in config['renewable']}
        output:
            network_name = RESULTS_DIR+ '/prenetworks-brownfield/ntwk_{planning_horizons}.nc',
        threads: 4
        resources: mem_mb=10000
        script: "scripts/add_brownfield.py"

    ruleorder: add_existing_baseyear > add_brownfield

    rule solve_network_myopic:
        params:
            solving = config["solving"],
        input:
            network=RESULTS_DIR+ '/prenetworks-brownfield/ntwk_{planning_horizons}.nc'
        output:
            network_name = RESULTS_DIR+ '/postnetworks/ntwk_{planning_horizons}.nc'
        log:
            solver = LOG_DIR + "/solve_network_myopic/{planning_horizons}.log"
        threads: 4
        resources: mem_mb = 80000
        script: "scripts/solve_network_myopic.py"


# run with `snakemake results/dag/rules_graph.png -f`
rule dag:
    message:
        "Creating DAG of workflow."
    output:
        dag_dot="results/dag/dag.dot",
        dag_pdf="results/dag/dag.pdf",
        dag_png="results/dag/dag.png",
        rules_dot="results/dag/rules_graph.dot",
        rules_pdf="results/dag/rules_graph.pdf",
        rules_svg="results/dag/rules_graph.svg",
        rules_png="results/dag/rules_graph.png",
    conda:
        "envs/environment.yaml"
    shell:
        r"""
        snakemake --dag --quiet | sed -n "/digraph/,\$p" > {output.dag_dot}
        dot -Tpdf -o {output.dag_pdf} {output.dag_dot}
        dot -Tpng -o {output.dag_png} {output.dag_dot}
        snakemake --rulegraph --quiet | sed -n "/digraph/,\$p" > {output.rules_dot}
        dot -Tpdf -o {output.rules_pdf} {output.rules_dot}
        dot -Tsvg -o {output.rules_pdf} {output.rules_dot}
        dot -Tpng -o {output.rules_png} {output.rules_dot}
        """

onerror:
    res_dir = expand(RESULTS_DIR, **config["scenario"])[0]
    if not os.path.exists(res_dir):
        os.makedirs(res_dir)
    try:
        yaml.dump(config, open(res_dir + "/run_config.yaml", "w"))
    except TypeError as e:
        logging.warning(f"Could not copy config file: {e}")

onsuccess:
    res_dir = expand(RESULTS_DIR, **config["scenario"])[0]
    try:
        with open(res_dir + "/run_config.yaml", "w") as f:
            yaml.dump(config, f )
    except TypeError as e:
        logging.warning(f"Could not copy config file: {e}")<|MERGE_RESOLUTION|>--- conflicted
+++ resolved
@@ -29,11 +29,8 @@
 # ====== set global parameters =======
 ATLITE_NPROCESSES = config['atlite'].get('nprocesses', 4)
 CUTOUT_NAME= config["atlite"]["cutout_name"]
-<<<<<<< HEAD
-=======
 # for pathways, first point should be near-fixed by existing capacities and is baseyear
 # for overnight it refers to existing infrastructure
->>>>>>> 01e398db
 BASEYEAR = min([int(y) for y in config["scenario"]["planning_horizons"]])
 
 # ====== make paths =======
