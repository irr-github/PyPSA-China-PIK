# SPDX-FileCopyrightText: : 2025 The PyPSA-China Authors
# SPDX-License-Identifier: MIT

import yaml
import shutil
from pathlib import Path
from snakemake.utils import min_version
import logging
import os.path
import logging

from scripts._helpers import PathManager, get_cutout_params, ConfigManager

# NB: duplicated parameters will be overwritten by the last read cfg

configfile: "config/default_config.yaml"
configfile: "config/technology_config.yaml"
configfile: "config/plot_config.yaml"
configfile: "config/global_energy_monitor.yaml"

# for dev of remind with mocksnakemake, can activate this
# configfile: "resources/tmp/remind_coupled_cg.yaml"


# ====== make paths =======
config_manager = ConfigManager(config)
config = config_manager.handle_scenarios()

# ====== set global parameters =======
ATLITE_NPROCESSES = config['atlite'].get('nprocesses', 4)
CUTOUT_NAME= config["atlite"]["cutout_name"]
# for pathways, first point should be near-fixed by existing capacities and is baseyear
# for overnight it refers to existing infrastructure
BASEYEAR = min([int(y) for y in config["scenario"]["planning_horizons"]])

# ====== make paths =======
path_manager = PathManager(config)
RESULTS_DIR = path_manager.results_dir()
DERIVED_DATA = path_manager.derived_data_dir(shared=False)
DERIVED_COMMON = path_manager.derived_data_dir(shared=True)
DERIVED_CUTOUT = DERIVED_COMMON + f"/cutout_{CUTOUT_NAME}"
COSTS_DATA = path_manager.costs_dir()
LOG_DIR = path_manager.logs_dir()
LOGS_COMMON = "logs"
LU_RASTER = path_manager.landuse_raster_data()
CUTOUT_PATH = os.path.join(path_manager.cutouts_dir(),CUTOUT_NAME + ".nc")

# ====== include rules ======= (after paths are set!)
include: "rules/prepare_remind_coupled.smk"
include: "rules/postprocess.smk"
include: "rules/fetch_data.smk"
include: "rules/visualize_inputs.smk"

if config["run"].get("is_test", False):
    localrules: plot_all, plot_summary, plot_snapshots, build_population, dag, fetch_region_shapes, plot_input_costs

# ====== set up snakemake providers =======
storage:
    provider="http",

# ======= PSEUDO RULES TO EXECUTE WORKFLOW =========
if config["run"].get("is_test", False):
    rule test_workflow:
        input:
            expand(RESULTS_DIR+ '/postnetworks/ntwk_{planning_horizons}.nc',
            **{k: v for k, v in config["scenario"].items() if k != "planing_horizons"},
            ),

elif config["foresight"] in ["overnight", "myopic"]:
    rule plot_all:
        input:
            expand(
                RESULTS_DIR+ '/plots/summary/pathway_costs.png',
                **{k: v for k, v in config["scenario"].items() if k != "planning_horizons"},
            ),
            # network plot
            expand(
                RESULTS_DIR+"/plots/networks/ntwk_{planning_horizons}-cost.png",
                **config["scenario"]
            ),
            expand(RESULTS_DIR+"/plots/statistics_{planning_horizons}/", **config["scenario"]),
            expand(RESULTS_DIR + "/plots/snapshots_{planning_horizons}/", **config["scenario"]),
else:
    raise ValueError("Invalid scenario config: {}".format(config["foresight"]))

rule process_config:
    output:
        config="config_test.yaml"
    script:
        "scripts/process_config.py"
#    ======== Workflow ===========
rule build_population:
    input:
        # https://www.stats.gov.cn/sj/ndsj/2023/indexeh.htm
        population="resources/data/population/population_from_national_data.csv"
    output:
        population=DERIVED_COMMON+"/"+"population/population.h5"
    threads: 1
    resources: mem_mb=1000
    log: LOGS_COMMON + "/build_population.log"
    script: "scripts/build_population.py"

if config['enable'].get('build_cutout', False):
    rule build_cutout:
        input:
            regions_onshore="resources/data/regions/regions_onshore.geojson",
            regions_offshore="resources/data/regions/regions_offshore.geojson"
        output: CUTOUT_PATH,
        log: LOGS_COMMON + f"/build_cutout/{CUTOUT_NAME}.log"
        benchmark: f"benchmarks/build_cutout_{CUTOUT_NAME}"
        threads: ATLITE_NPROCESSES
        resources: mem_mb=ATLITE_NPROCESSES * 1000
        script: "scripts/build_cutout.py"

rule build_population_gridcell_map:
    input:
        cutout=CUTOUT_PATH,
        province_populations=DERIVED_COMMON+"/population/population.h5",
        population_density_grid="resources/data/population/pop_density_china.nc",
        # TODO directly link to output of fetch region shapes
        # admin 1 level = first administrative level within country
        province_shape=DERIVED_COMMON+"/province_shapes/CHN_adm1.shp",
    output:
        population_map=DERIVED_COMMON+"/"+"population/population_gridcell_map.h5"
    log: LOGS_COMMON+"/build_population_gridcell_map.log"
    threads: 1
    resources: mem_mb=35000
    script: "scripts/build_population_gridcell_map.py"

# TODO merge all techs into a single csv
# TODO add node wildcard/id
brownfield_techs = config["existing_capacities"]["techs"]
rule build_powerplants:
    """ Groups power plants by node"""
    params:
        nodes = config["nodes"],
        gem = config["global_energy_monitor_plants"],
    input:
        GEM_plant_tracker="resources/data/existing_infrastructure/gem_data_raw/Global-integrated-Plant-Tracker-July-2025_china.xlsx",
        nodes=DERIVED_COMMON + "/regions/provinces_onshore.geojson",
    output:
        **{tech : DERIVED_COMMON + f"/existing_infrastructure/{tech}_capacity.csv" for tech in brownfield_techs},
    log: LOGS_COMMON + "/build_powerplants.log"
    threads: 2 #TODO 1?
    script: "scripts/build_powerplants.py"

# TODO find a way to turn off if heat coupling is off 
rule build_solar_thermal_profiles:
    input:
        cutout=CUTOUT_PATH,
        population_map=DERIVED_COMMON+"/"+"population/population_gridcell_map.h5"
    output:
        profile_solar_thermal = DERIVED_CUTOUT+f"/heating/solar_thermal-{config['solar_thermal_angle']}.h5"
    log: LOGS_COMMON + "/build_solar_thermal_profiles.log"
    threads: 8
    resources: mem_mb=30000
    script: "scripts/build_solar_thermal_profiles.py"

rule build_temperature_profiles:
    input:
        population_map=DERIVED_COMMON+"/"+"population/population_gridcell_map.h5",
        cutout=CUTOUT_PATH
    output:
        temp= DERIVED_CUTOUT + "/heating/temperature.h5"
    log: LOGS_COMMON + "/build_temperature_profiles.log"
    threads: 8
    resources: mem_mb=30000
    script: "scripts/build_temperature_profiles.py"

rule build_cop_profiles:
    input:
        population_map=DERIVED_COMMON+"/"+"population/population_gridcell_map.h5",
        cutout=CUTOUT_PATH,
        temperature=DERIVED_CUTOUT + "/heating/temperature.h5"
    output:
        cop= DERIVED_CUTOUT + "/heating/hp_cop.h5"
    threads: 8
    resources: mem_mb=30000
    log: LOGS_COMMON + "/build_cop_profiles.log"
    script: "scripts/build_cop_profiles.py"

rasters = ["Build_up", "Grass", "Bare", "Shrubland"]
rule build_availability_matrix:
    input:
        # GEBCO bathymetry (water depth)
        gebco=f"{LU_RASTER}/GEBCO_tiff/gebco_2024_CN.tif",
        cutout=CUTOUT_PATH,
        # TODO directly link to output of fetch region shapes
        # admin 1 level = first administrative level within country
        province_shape=DERIVED_COMMON+"/province_shapes/CHN_adm1.shp",
        offshore_province_shapes=DERIVED_COMMON + "/regions/provinces_offshore.geojson",
        # natural reserves from WPGDA, available land
        **{
            f"natura{i+1}": "resources/data/landuse_availability/"
                        + f"WDPA_WDOECM_Oct2024_Public_CN_shp_{i}/"
                        + "WDPA_WDOECM_Oct2024_Public_CN_shp-polygons.shp"
            for i in range(3)
        },
        # available land:
        **{
            f"{raster}_raster": f"{LU_RASTER}/{raster}.tif"
            for raster in rasters
        },
    output:
        availability_matrix= DERIVED_CUTOUT + "/availability_matrix_{technology}.nc",
    log: LOGS_COMMON + "/build_availability_matrix_{technology}.log"
    script: "scripts/determine_availability_matrix.py"


rule build_renewable_profiles:
    params:
        resource_classes = lambda wildcards: config["renewable"][wildcards.technology]["resource_classes"]
    input:
        availability_matrix= DERIVED_CUTOUT + "/availability_matrix_{technology}.nc",
        province_shape=DERIVED_COMMON + "/province_shapes/CHN_adm1.shp",
        offshore_province_shapes=DERIVED_COMMON + "/regions/provinces_offshore.geojson",
        cutout=CUTOUT_PATH,
    output:
        profile=DERIVED_CUTOUT+"/"+"profile_{technology}-{rc_params}.nc",
        class_regions=DERIVED_CUTOUT+"/"+"{technology}_regions_by_class_{rc_params}.geojson",
        average_distance=DERIVED_CUTOUT+"/"+"average_distance_{technology}-{rc_params}.h5",
    log:
        LOGS_COMMON +f"/cutout_{CUTOUT_NAME}/" +"build_renewable_profile_{technology}-{rc_params}.log",
    threads: config["atlite"].get("nprocesses", 4)
    wildcard_constraints:
        technology="(?!hydro).*",  # Any technology other than hydro
    script:
        "scripts/build_renewable_profiles.py"

# TODO check whether energy totals still needed
rule build_load_profiles:
    params:
        elec_load_conversion = config["paths"]["yearly_regional_load"]["ac_to_mwh"]
    input:
        population = DERIVED_COMMON + "/population/population.h5",
        population_map = DERIVED_COMMON + "/population/population_gridcell_map.h5",
        cutout = CUTOUT_PATH,
        intraday_profiles="resources/data/heating/heat_load_profile_DK_AdamJensen.csv",
        space_heat_demand="resources/data/heating/SPH_2020.csv",
        elec_load_projs = path_manager.elec_load(),
        province_codes = "resources/data/regions/province_codes.csv",
        hrly_regional_ac_load = "resources/data/load/Hourly_demand_of_31_province_China_modified_V2.1.csv",
    output:
        # TODO consider splitting into two rules so elect+hrly can be used DERIVED COMMON
        elec_load_hrly = DERIVED_DATA + "/load/regio_hrly_ac_load_{planning_horizons}.h5",
        heat_demand_profile = DERIVED_DATA + f"/heating-cutout_{CUTOUT_NAME}/"+"heat_demand_profile_{planning_horizons}.h5",
        energy_totals_name = DERIVED_DATA + "/" +f"energy_totals_{CUTOUT_NAME}_"+"{planning_horizons}.h5"
    log: LOG_DIR + "/build_load_profiles/build_{planning_horizons}"+f"_{CUTOUT_NAME}.log"
    threads: ATLITE_NPROCESSES
    resources: mem_mb = ATLITE_NPROCESSES * 5000
    script: "scripts/build_load_profiles.py"

# Only build transport demand if electric vehicles are enabled
if config.get("sectors", {}).get("electric_vehicles", False):
    if not config["run"].get("is_remind_coupled", False):
        raise ValueError(
            "Electric vehicles require REMIND data for transport demand.\n"
            "Please choose one of the following:\n"
            "1. Set 'run.is_remind_coupled: true' and provide REMIND data files\n"
            "2. Set 'sectors.electric_vehicles: false' to run electricity-only model"
        )
    rule build_transport_demand:
        params:
            snapshots=config["snapshots"],
            EV_pass=config.get("transport", {}).get("passenger_bev", {}),
            EV_freight=config.get("transport", {}).get("freight_bev", {}),
            DSM_config=config.get("DSM_config", {}),
        input:
            driving_data_passenger="resources/data/load/driving_ratio_passenger.csv",
            driving_data_freight="resources/data/load/driving_ratio_freight.csv",
            charging_data_passenger="resources/data/load/charging_ratio_passenger.csv",
            charging_data_freight="resources/data/load/charging_ratio_freight.csv",
            availability_data_passenger="resources/data/load/availability_ratio_passenger.csv",
            availability_data_freight="resources/data/load/availability_ratio_freight.csv",
            sectoral_load=DERIVED_DATA + "/remind/ac_load_disagg.csv" if config["run"].get("is_remind_coupled", False) else DERIVED_DATA + "/load/regio_hrly_ac_load_{planning_horizons}.h5",
            cdf_data_passenger="resources/data/load/transport_cdf.csv",
            cdf_data_freight="resources/data/load/transport_cdf.csv",
        output:
            driving_demand_passenger=DERIVED_DATA + "/transport/driving_demand_passenger_{planning_horizons}.csv",
            driving_demand_freight=DERIVED_DATA + "/transport/driving_demand_freight_{planning_horizons}.csv",
            charging_demand_passenger=DERIVED_DATA + "/transport/charging_demand_passenger_{planning_horizons}.csv",
            charging_demand_freight=DERIVED_DATA + "/transport/charging_demand_freight_{planning_horizons}.csv",
            avail_profile_passenger=DERIVED_DATA + "/transport/avail_profile_passenger_{planning_horizons}.csv",
            avail_profile_freight=DERIVED_DATA + "/transport/avail_profile_freight_{planning_horizons}.csv",
            dsm_profile=DERIVED_DATA + "/transport/dsm_profile_{planning_horizons}.csv",
        threads: 1
        resources: mem_mb=2000
        log: LOG_DIR + "/build_transport_demand/transport_demand_{planning_horizons}.log"
        script: "scripts/build_transport_demand.py"


rule build_biomass_potential:
    input:
        # from doi.org/10.1038/s41467-021-23282-x
        biomass_feedstocks = "resources/data/p_nom/41467_2021_23282_MOESM4_ESM.xlsx"
    log:
        LOGS_COMMON + "/build_biomass_potential.log"
    output:
        biomass_potential=DERIVED_COMMON+"/"+"p_nom/biomass_potential.h5"
    threads: ATLITE_NPROCESSES
    resources: mem_mb = ATLITE_NPROCESSES * 5000
    script: "scripts/build_biomass_potential.py"

# TODO add node wildcard/id
# NOTE: lifetimes are for the BASEYEAR and not brownfield construction year DateIn!
#       This could be changed if costs are merged into a single file
rule prepare_baseyear_capacities:
    """prepare inputs for add_existing_baseyear (optional in overnight mode)"""
    params:
        last_pypsa_cost_year = 2060,
        CHP_to_elec = not config.get("heat_coupling", False),
    input:
        # historical lifetimes from base year technoeconomic data
        tech_costs=path_manager.costs_dir() + f"/costs_{BASEYEAR}.csv",
        **{f"{tech}": DERIVED_COMMON + f"/existing_infrastructure/{tech}_capacity.csv"
            for tech in config['existing_capacities']['techs']},
<<<<<<< HEAD
    output:
        installed_capacities = DERIVED_DATA+ '/existing_infrastructure/capacities_{planning_horizons}.csv',
=======
    output: 
        installed_capacities = DERIVED_DATA+ '/existing_infrastructure/capacities.csv',
>>>>>>> 1286b981
    threads: 1
    resources: mem_mb=2000
    script: "scripts/prepare_existing_capacities.py"


# make sure the params will appear in the profile names
resource_class_cfg = {tech: config["renewable"][tech]["resource_classes"] for tech in config["renewable"]}
rsc_params = {key : "_".join([f"{k}{v}" for k, v in resource_class_cfg[key].items()]) for key in resource_class_cfg}
if config["foresight"] in ["overnight"]:
    add_brownfield = "-brownfield" if config["existing_capacities"].get("add", False) else ""
    add_sectors = "-sector" if config.get("sectors", {}).get("electric_vehicles", False) else ""

    rule prepare_networks:
        input:
            heat_demand_profile=DERIVED_DATA + f"/heating-cutout_{CUTOUT_NAME}/"+"heat_demand_profile_{planning_horizons}.h5",
            central_fraction="resources/data/heating/DH_city_town_2020.h5",
            solar_thermal_name=DERIVED_CUTOUT+f"/heating/solar_thermal-{config['solar_thermal_angle']}.h5",
            cop_name=DERIVED_CUTOUT+"/heating/hp_cop.h5",
            elec_load=DERIVED_DATA + "/load/regio_hrly_ac_load_{planning_horizons}.h5",
            intraday_profiles="resources/data/heating/heat_load_profile_DK_AdamJensen.csv",
            tech_costs = COSTS_DATA + "/costs_{planning_horizons}.csv",
            province_shape=DERIVED_COMMON+"/province_shapes/CHN_adm1.shp",
            biomass_potential=DERIVED_COMMON+f"{'/p_nom/biomass_potential.h5' if config["add_biomass"] else ''}",
            **{f"profile_{tech}": DERIVED_CUTOUT +f"/profile_{tech}-{rsc_params[tech]}.nc" for tech in config['renewable']},
        output:
            network_name=RESULTS_DIR+ '/prenetworks/ntwk_{planning_horizons}.nc',
        threads: 1
        resources: mem_mb=10000
        script: "scripts/prepare_network.py"

    # Only create sector network rule if electric vehicles are enabled
    if config.get("sectors", {}).get("electric_vehicles", False):
        rule add_sectors:
            input:
                network=RESULTS_DIR+ '/prenetworks/ntwk_{planning_horizons}.nc',
                transport_demand_passenger=DERIVED_DATA + "/transport/charging_demand_passenger_{planning_horizons}.csv",
                transport_demand_freight=DERIVED_DATA + "/transport/charging_demand_freight_{planning_horizons}.csv",
                driving_demand_passenger=DERIVED_DATA + "/transport/driving_demand_passenger_{planning_horizons}.csv",
                driving_demand_freight=DERIVED_DATA + "/transport/driving_demand_freight_{planning_horizons}.csv",
                avail_profile_passenger=DERIVED_DATA + "/transport/avail_profile_passenger_{planning_horizons}.csv",
                avail_profile_freight=DERIVED_DATA + "/transport/avail_profile_freight_{planning_horizons}.csv",
                dsm_profile=DERIVED_DATA + "/transport/dsm_profile_{planning_horizons}.csv",
            output:
                network=RESULTS_DIR+ '/prenetworks-sector/ntwk_{planning_horizons}.nc',
            threads: 1
            resources: mem_mb=8000
            script: "scripts/add_sectors.py"

    paidoff_caps = DERIVED_DATA + "/remind/harmonized_capacities/paid_off_capacities.csv"
    if not config["run"].get("is_remind_coupled", False):
        paidoff_caps = DERIVED_DATA+ '/existing_infrastructure/capacities.csv'
    rule add_existing_baseyear:
        params:
            baseyear = BASEYEAR,
            add_baseyear_to_assets = False,
        input:
            network=RESULTS_DIR+ f'/prenetworks{add_sectors}/' +'ntwk_{planning_horizons}.nc',
            tech_costs=COSTS_DATA + "/costs_{planning_horizons}.csv",
            cop_name=DERIVED_CUTOUT + "/heating/hp_cop.h5",
            installed_capacities = path_manager.infrastructure() + '/capacities.csv',
            paid_off_capacities_remind = paidoff_caps,
        output: RESULTS_DIR+ f'/prenetworks{add_sectors}{add_brownfield}/' +'ntwk_{planning_horizons}.nc'
        threads: 1
        resources: mem_mb=2000
        script: "scripts/add_existing_baseyear.py"

    rule solve_networks:
        params:
            solving = config["solving"],
        input:
            network_name=RESULTS_DIR+ f'/prenetworks{add_sectors}{add_brownfield}/' +'ntwk_{planning_horizons}.nc',
        output:
            network_name=RESULTS_DIR+ '/postnetworks/ntwk_{planning_horizons}.nc'
        log:
            solver = LOG_DIR + "/solve_network_postnetworks/ntwk_{planning_horizons}.log"
        threads: 4
        resources: mem_mb=35000
        script: "scripts/solve_network.py"


elif config["foresight"] == "myopic":
    rule prepare_base_networks_2020:
        input:
            edges= "resources/data/grids/edges.txt",
            edges_existing = "resources/data/grids/edges_current.csv",
            heat_demand_profile=DERIVED_DATA + f"/heating-cutout_{CUTOUT_NAME}/"+"heat_demand_profile_{planning_horizons}.h5",
            central_fraction="resources/data/heating/DH_city_town_2020.h5",
            solar_thermal_name=DERIVED_CUTOUT+f"/heating/solar_thermal-{config['solar_thermal_angle']}.h5",
            cop_name=DERIVED_CUTOUT+"/heating/hp_cop.h5",
            elec_load=DERIVED_DATA + "/load/regio_hrly_ac_load_{planning_horizons}.h5",
            # TODO: metadata for file, why does it need to be h5?
            tech_costs= COSTS_DATA + "/costs_{planning_horizons}.csv",
            province_shape=DERIVED_COMMON +"/province_shapes/CHN_adm1.shp",
            **{f"profile_{tech}": DERIVED_CUTOUT +f"/profile_{tech}-{rsc_params[tech]}.nc"
                for tech in config['renewable']},

        output:
            network_name=RESULTS_DIR+ '/prenetworks/ntwk_{planning_horizons}.nc',
        wildcard_constraints:
            planning_horizons=2020 #only applies to baseyear
        threads: 1
        resources: mem_mb=10000
        script: "scripts/prepare_base_network_2020.py"

    rule prepare_base_networks:
        input:
            edges = "resources/data/grids/edges.txt",
            biomass_potential=DERIVED_COMMON+"/"+"p_nom/biomass_potential.h5",
            cop_name= DERIVED_CUTOUT+"/heating/hp_cop.h5",
            central_fraction="resources/data/heating/DH_city_town_2020.h5",
            heat_demand_profile= DERIVED_DATA + f"/heating-cutout_{CUTOUT_NAME}/"+"heat_demand_profile_{planning_horizons}.h5",
            solar_thermal_name=DERIVED_CUTOUT + f"/heating/solar_thermal-{config['solar_thermal_angle']}.h5",
            elec_load=DERIVED_DATA + "/load/regio_hrly_ac_load_{planning_horizons}.h5",
            tech_costs= COSTS_DATA + "/costs_{planning_horizons}.csv",
            province_shape=DERIVED_COMMON+"/province_shapes/CHN_adm1.shp",
            **{f"profile_{tech}": DERIVED_CUTOUT +f"/profile_{tech}-{rsc_params[tech]}.nc"
                for tech in config['renewable']},

        output:
            network_name=RESULTS_DIR+ '/prenetworks/ntwk_{planning_horizons}.nc',
        threads: 1
        resources: mem_mb=10000
        script: "scripts/prepare_base_network.py"

    ruleorder: prepare_base_networks_2020 > prepare_base_networks

    rule add_existing_baseyear:
        params:
            baseyear = BASEYEAR,
            add_baseyear_to_assets = False,
        input:
            network=RESULTS_DIR+ '/prenetworks/ntwk_{planning_horizons}.nc',
            tech_costs=COSTS_DATA + "/costs_{planning_horizons}.csv",
            cop_name=DERIVED_CUTOUT + "/heating/hp_cop.h5",
            installed_capacities = DERIVED_DATA+ '/existing_infrastructure/capacities_{planning_horizons}.csv',
        output: RESULTS_DIR+ '/prenetworks-brownfield/ntwk_{planning_horizons}.nc'
        threads: 1
        resources: mem_mb=2000
        wildcard_constraints:
            planning_horizons=config['scenario']['planning_horizons'][0] #only applies to baseyear
        threads: 1
        script: "scripts/add_existing_baseyear.py"

    def solved_previous_horizon(wildcards):
        planning_horizons = config["scenario"]["planning_horizons"]
        i = planning_horizons.index(int(wildcards.planning_horizons))
        planning_horizon_p = str(planning_horizons[i-1])
        return RESULTS_DIR+ "/postnetworks/ntwk_" + planning_horizon_p + ".nc"

    rule add_brownfield:
        input:
            network=RESULTS_DIR+ '/prenetworks/ntwk_{planning_horizons}.nc',
            network_p=solved_previous_horizon,#solved network at previous time step
            costs="resources/data/costs/costs_{planning_horizons}.csv",
            **{f"profile_{tech}": DERIVED_CUTOUT +f"/profile_{tech}.nc"
                for tech in config['renewable']}
        output:
            network_name = RESULTS_DIR+ '/prenetworks-brownfield/ntwk_{planning_horizons}.nc',
        threads: 4
        resources: mem_mb=10000
        script: "scripts/add_brownfield.py"

    ruleorder: add_existing_baseyear > add_brownfield

    rule solve_network_myopic:
        params:
            solving = config["solving"],
        input:
            network=RESULTS_DIR+ '/prenetworks-brownfield/ntwk_{planning_horizons}.nc'
        output:
            network_name = RESULTS_DIR+ '/postnetworks/ntwk_{planning_horizons}.nc'
        log:
            solver = LOG_DIR + "/solve_network_myopic/{planning_horizons}.log"
        threads: 4
        resources: mem_mb = 80000
        script: "scripts/solve_network_myopic.py"


# run with `snakemake results/dag/rules_graph.png -f`
rule dag:
    message:
        "Creating DAG of workflow."
    output:
        dag_dot="results/dag/dag.dot",
        dag_pdf="results/dag/dag.pdf",
        dag_png="results/dag/dag.png",
        rules_dot="results/dag/rules_graph.dot",
        rules_pdf="results/dag/rules_graph.pdf",
        rules_png="results/dag/rules_graph.png",
    conda:
        "envs/environment.yaml"
    shell:
        r"""
        snakemake --dag --quiet | sed -n "/digraph/,\$p" > {output.dag_dot}
        dot -Tpdf -o {output.dag_pdf} {output.dag_dot}
        dot -Tpng -o {output.dag_png} {output.dag_dot}
        snakemake --rulegraph --quiet | sed -n "/digraph/,\$p" > {output.rules_dot}
        dot -Tpdf -o {output.rules_pdf} {output.rules_dot}
        dot -Tpng -o {output.rules_png} {output.rules_dot}
        """

onerror:
    res_dir = expand(RESULTS_DIR, **config["scenario"])[0]
    if not os.path.exists(res_dir):
        os.makedirs(res_dir)
    try:
        yaml.dump(config, open(res_dir + "/run_config.yaml", "w"))
    except TypeError as e:
        logging.warning(f"Could not copy config file: {e}")

onsuccess:
    res_dir = expand(RESULTS_DIR, **config["scenario"])[0]
    try:
        import os
        os.makedirs(res_dir, exist_ok=True)
        with open(res_dir + "/run_config.yaml", "w") as f:
            yaml.dump(config, f )
    except (TypeError, FileNotFoundError) as e:
        logging.warning(f"Could not copy config file: {e}")<|MERGE_RESOLUTION|>--- conflicted
+++ resolved
@@ -314,13 +314,8 @@
         tech_costs=path_manager.costs_dir() + f"/costs_{BASEYEAR}.csv",
         **{f"{tech}": DERIVED_COMMON + f"/existing_infrastructure/{tech}_capacity.csv"
             for tech in config['existing_capacities']['techs']},
-<<<<<<< HEAD
-    output:
-        installed_capacities = DERIVED_DATA+ '/existing_infrastructure/capacities_{planning_horizons}.csv',
-=======
     output: 
         installed_capacities = DERIVED_DATA+ '/existing_infrastructure/capacities.csv',
->>>>>>> 1286b981
     threads: 1
     resources: mem_mb=2000
     script: "scripts/prepare_existing_capacities.py"
