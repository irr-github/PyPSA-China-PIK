# SPDX-FileCopyrightText: : 2022 The PyPSA-Eur Authors
# SPDX-License-Identifier: MIT

# WARNING: DO NOT DO "import snakemake"

"""
Helper functions for the PyPSA China workflow including
- HPC helpers (gurobi tunnel setup)
- Snakemake helpers (logging, path management and emulators for testing)
"""
import os
import sys
import subprocess
import logging
import importlib

from pathlib import Path
from copy import deepcopy

import gurobipy
import multiprocessing
import functools

# get root logger
logger = logging.getLogger()

DEFAULT_TUNNEL_PORT = 1080
LOGIN_NODE = "01"

# ============== Path & config Management ==================


class ConfigManager:
    """Config manager class for the snakemake configs"""

    def __init__(self, config: dict):
        self._raw_config = deepcopy(config)
        self.config = deepcopy(config)
        self.wildcards = {}

    def handle_scenarios(self) -> dict:
        """Unpack & filter scenarios from the config

        Returns:
            dict: processed config
        """
        self.config["scenario"]["planning_horizons"] = [
            int(v) for v in self._raw_config["scenario"]["planning_horizons"]
        ]
        ghg_handler = GHGConfigHandler(self.config.copy())
        self.config = ghg_handler.handle_ghg_scenarios()

        return self.config

    def fetch_co2_restriction(self, pthw_name: str, year: str) -> dict:
        """Fetch a restriction from the config

        Args:
            pthw_name (str): the scenario name
            year (str): the year

        Returns:
            dict: the pathway
        """
        scenario = self.config["co2_scenarios"][pthw_name]
        return {
            "co2_pr_or_limit": scenario["pathway"][year],
            "control": scenario["control"],
        }

    def make_wildcards(self) -> list:
        """Expand wildcards in config"""
        raise NotImplementedError


# TODO add dataclass for Config


class GHGConfigHandler:
    """A class to handle & validate GHG scenarios in the config"""

    def __init__(self, config: dict):
        self.config = deepcopy(config)
        self._raw_config = deepcopy(config)
        self._validate_scenarios()

    def handle_ghg_scenarios(self) -> dict:
        """handle ghg scenarios (parse, valdiate & unpack to config[scenario])

        Returns:
            dict: validated and parsed
        """
        # HACK for snakemake access
        scripts_dir = os.path.abspath(os.path.dirname(__file__))
        if scripts_dir not in sys.path:
            sys.path.insert(0, scripts_dir)

        if self.config.get("heat_coupling", False):
            # HACK import here for snakemake access
            from constants import CO2_BASEYEAR_EM as base_year_ems
        else:
            from constants import CO2_EL_2020 as base_year_ems

        for name, co2_scen in self.config["co2_scenarios"].items():
            co2_scen["pathway"] = {int(k): v for k, v in co2_scen.get("pathway", {}).items()}
        self._reduction_to_budget(base_year_ems)
        self._filter_active_scenarios()
        return self.config

    def _filter_active_scenarios(self):
        """select active ghg scenarios"""
        scenarios = self.config["scenario"].get("co2_pathway", [])
        if not isinstance(scenarios, list):
            scenarios = [scenarios]

        self.config["co2_scenarios"] = {
            k: v for k, v in self.config["co2_scenarios"].items() if k in scenarios
        }

    def _reduction_to_budget(self, base_yr_ems: float):
        """transform reduction to budget

        Args:
        """
        for name, co2_scen in self.config["co2_scenarios"].items():
            if co2_scen["control"] == "reduction":
                budget = {yr: base_yr_ems * (1 - redu) for yr, redu in co2_scen["pathway"].items()}
                self.config["co2_scenarios"][name]["pathway"] = budget
                self.config["co2_scenarios"][name]["control"] = "budget_from_reduction"

    # TODO switch to config validate, see
    # https://snakemake.readthedocs.io/en/stable/snakefiles/configuration.html#validation
    def _validate_scenarios(self):
        """Validate CO2 scenarios"""

        for name, scen in self._raw_config["co2_scenarios"].items():

            # do not validate if not selected
            if name not in self.config["scenario"]["co2_pathway"]:
                continue

            # check type
            if not isinstance(scen, dict):
                raise ValueError(f"Expected a dictionary for co2 scenario but got {scen}")

            # control type none = free emissions. DOn't validate
            if "control" in set(scen) and scen["control"] is None:
                continue

            # otherwise check expected keys in scenario
            if {"control", "pathway"} - set(scen):
                raise ValueError(f"Scenario {scen} must contain 'control' and 'pathway'")

            ALLOWED = ["price", "reduction", "budget", None]
        
            if not scen["control"] in ALLOWED:
                err = f"Control must be {','.join([str(x) for x in ALLOWED])} but was {name}:{scen.get('control', "missing")}"
                raise ValueError(err)

            years_int = set(map(int, self.config["scenario"]["planning_horizons"]))
            missing_yrs = years_int - set(map(int, scen["pathway"]))
            if missing_yrs:
                raise ValueError(f"Years in scenario {scen['pathway']} missing {missing_yrs}")


# TODO return pathlib objects? so can just use / to combine paths?
# TODO unit tests for path manager
class PathManager:
    """A class to manage paths for the snakemake workflow and return paths based on the wildcard

    Returns different paths for CI/CD runs (HACK due to snamekame-pytest incompatibility)
    """

    def __init__(self, snmk_config, wildcards_map: dict = None):
        self.config = snmk_config
        # HACK for pytests CI, should really be a patch but not possible
        self._is_test_run = self.config["run"].get("is_test", False)

        self.root_dir = os.path.dirname(os.path.dirname(os.path.dirname(__file__)))

    def _get_version(self) -> str:
        """HACK to get version from workflow pseudo-package"""
        spec = importlib.util.spec_from_file_location(
            "workflow", os.path.abspath("./workflow/__init__.py")
        )
        workflow = importlib.util.module_from_spec(spec)
        spec.loader.exec_module(workflow)
        return workflow.__version__

    @functools.lru_cache
    def _join_scenario_vars(self) -> str:
        """Join scenario variables into a human readable string

        Returns:
            str: human readable string to build directories
        """
        # TODO make into a config
        exclude = ["planning_horizons", "co2_reduction"]
        short_names = {
            "planning_horizons": "yr",
            "topology": "topo",
            "co2_pathway": "co2pw",
            "heating_demand": "proj",
        }

        # remove heating wildcards if not needed
        if not self.config.get("heat_coupling", False):
            if "heating_demand" in self.config["scenario"]:
                _ = self.config["scenario"].pop("heating_demand")

        # remember need place holders for snakemake
        return "_".join(
            [
                f"{short_names[k] if k in short_names else k}-{{{k}}}"
                for k in self.config["scenario"]
                if k not in exclude
            ]
        )

    def results_dir(self, extra_opts: dict = None) -> os.PathLike:
        """generate the results directory

        Args:
            extra_opts (dict, optional): opt extra args. Defaults to None.

        Returns:
            Pathlike: base directory for reslts
        """
        run, foresight = self.config["run"]["name"], self.config["foresight"]
        base_dir = "v-" + self._get_version() + "_" + run
        sub_dir = foresight + "_" + self._join_scenario_vars()
        if extra_opts:
            sub_dir += "_" + "".join(extra_opts.values())
        return os.path.join(self.config["paths"]["results_dir"], base_dir, sub_dir)

    def derived_data_dir(self, shared=False) -> os.PathLike:
        """Generate the derived data directory path.

        Args:
            shared (bool, optional): If True, return the shared derived data directory.
                         Defaults to False.

        Returns:
            os.PathLike: The path to the derived data directory.
        """

        base_path = "tests" if self._is_test_run else "resources"
        base_path = os.path.abspath(os.path.join(self.root_dir, base_path))

        foresight = self.config["foresight"]
        if not shared:
            sub_dir = foresight + "_" + self._join_scenario_vars()
            return os.path.join(f"{base_path}/derived_data", sub_dir)
        else:
            return f"{base_path}/derived_data"

    def logs_dir(self) -> os.PathLike:
        """Generate logs directory.

        Returns:
            os.PathLike: The path to the derived data directory.
        """
        run, foresight = self.config["run"]["name"], self.config["foresight"]
        base_dir = "v-" + self._get_version() + "_" + run
        sub_dir = foresight + "_" + self._join_scenario_vars()
        return os.path.join("logs", base_dir, sub_dir)

    def cutouts_dir(self) -> os.PathLike:
        """Generate cutouts directory.

        Returns:
            os.PathLike: The path to the cutouts directory."""

        if self._is_test_run:
            return "tests/testdata"
        else:
            return "resources/cutouts"

    def landuse_raster_data(self) -> os.PathLike:
        """Generate the landuse raster data directory path.

        Returns:
            os.PathLike: The path to the landuse raster data directory.
        """

        if self._is_test_run:
            return "tests/testdata/landuse_availability"
        else:
            return "resources/data/landuse_availability"

    def profile_base_p(self, technology: str) -> os.PathLike:
        """Generate the profile data directory base path.

        Args:
            technology (str): The technology name.

        Returns:
            os.PathLike: The path to the profile data directory.
        """
        cutout_name = self.config["atlite"]["cutout_name"]
        base_p = self.derived_data_dir(shared=True) + f"/cutout_{cutout_name}/"
        resource_cfg = self.config["renewable"][technology]
        rsrc = "_".join([f"{k}{v}" for k, v in resource_cfg.items()])

        return base_p + rsrc

    def costs_dir(self, ignore_remind=False) -> os.PathLike:
        """Get the costs directory path.
        In case a path was specified in the config, it will be used.
        Otherwise, a default path will be used.

        Args:
            ignore_remind (bool, optional): do not return the remind default,
                even if remind coupling is enabled. Defaults to False.
        Returns:
            os.PathLike: the dirname
        """

        default = "resources/data/costs"
        if self.config["run"].get("is_remind_coupled", False) and not ignore_remind:
            default = self.derived_data_dir() + "/remind/costs"

        costs_dir = self.config["paths"].get("costs_dir", default)
        # if not absolute path & rel not recognised by snakemake
        if not costs_dir:
            costs_dir = default
        elif not os.path.exists(costs_dir):
            # if relative path, make it absolute
            costs_dir = os.path.abspath(costs_dir)

        if costs_dir.endswith("/"):
            costs_dir = costs_dir[:-1]
        return costs_dir

    def elec_load(self, ignore_remind=False) -> os.PathLike:
<<<<<<< HEAD
=======
        """Determine the path to the electric load data. If a path
         is specified in the config, it will be used, otherwise the defaukt
        The default path is different for remind coupled & standalone runs.
        
        Args:
            ignore_remind (bool, optional): use the non-remind default regardless
                of coupling
        """
>>>>>>> be83a510

        default = "resources/data/load/Provincial_Load_2020_2060_MWh.csv"
        # if remind coupling is enabled, use the remind data
        if self.config["run"].get("is_remind_coupled", False) and not ignore_remind:
            default = self.derived_data_dir() + "/remind/ac_load_disagg.csv"

        loads = self.config["paths"].get("yearly_regional_load", {"ac": default})
        if not loads["ac"]:
            loads = {"ac": default}
        elec_load = loads["ac"]
        # if not absolute path and rel not recognised by snakemake
        if not os.path.exists(elec_load):
            # if relative path, make it absolute
            elec_load = os.path.abspath(elec_load)

        return elec_load

    def infrastructure(self, ignore_remind=False) -> os.PathLike:
<<<<<<< HEAD

=======
        """Determine the path to the existing insrastructure data. If a path
         is specified in the config, it will be used, otherwise the defaukt
        The default path is different for remind coupled & standalone runs.
        
        Args:
            ignore_remind (bool, optional): use the non-remind default regardless
                of coupling
        """
>>>>>>> be83a510
        default = self.derived_data_dir() + "/existing_infrastructure"
        if self.config["run"].get("is_remind_coupled", False) and not ignore_remind:
            default = self.derived_data_dir() + "/remind/harmonized_capacities"

        infra_dir = self.config["paths"].get("existing_infra", default)
        # if not absolute path & rel not recognised by snakemake
        if not infra_dir:
            infra_dir = default
        elif not os.path.exists(infra_dir):
            # if relative path, make it absolute
            infra_dir = os.path.abspath(infra_dir)

        return infra_dir


# ============== HPC helpers ==================


def setup_gurobi_tunnel_and_env(
    tunnel_config: dict, logger: logging.Logger = None, attempts=4
) -> subprocess.Popen:
    """A utility function to set up the Gurobi environment variables and establish an
    SSH tunnel on HPCs. Otherwise the license check will fail if the compute nodes do
     not have internet access or a token server isn't set up

    Args:
        config (dict): the snakemake pypsa-china configuration
        logger (logging.Logger, optional): Logger. Defaults to None.
        attempts (int, optional): ssh connection attemps. Defaults to 4.
    """
    if not tunnel_config.get("use_tunnel", False):
        return
    logger.info("setting up tunnel")
    user = os.getenv("USER")  # User is pulled from the environment
    port = tunnel_config.get("tunnel_port", DEFAULT_TUNNEL_PORT)
    login_node = tunnel_config.get("login_node", LOGIN_NODE)
    timeout = tunnel_config.get("timeout_s", 60)

    # bash commands for tunnel: reduce pipe err severity (too high from snakemake)
    pipe_err = "set -o pipefail; "
    ssh_command = f"ssh -vvv -fN -D {port} -o ConnectTimeout={timeout} {user}@login{login_node}"
    logger.info(f"Attempting ssh tunnel to login node {login_node}")
    # Run SSH in the background to establish the tunnel
    socks_proc = subprocess.Popen(
        pipe_err + ssh_command,
        shell=True,
        stderr=subprocess.PIPE,
        stdout=subprocess.PIPE,
    )

    try:
        stdout, stderr = socks_proc.communicate(timeout=timeout + 2)
        err = stderr.decode()
        logger.info(f"ssh err returns {str(err)}")
        logger.info(f"ssh stdout returns {str(stdout)}")
        if err.find("Permission") != -1 or err.find("Could not resolve hostname") != -1:
            socks_proc.kill()
        else:
            logger.info("Gurobi Environment variables & tunnel set up successfully at attempt {i}.")
    except subprocess.TimeoutExpired:
        logger.error("SSH tunnel communication timed out.")

    os.environ["https_proxy"] = f"socks5://127.0.0.1:{port}"
    os.environ["SSL_CERT_FILE"] = "/p/projects/rd3mod/ssl/ca-bundle.pem_2022-02-08"
    os.environ["GRB_CAFILE"] = "/p/projects/rd3mod/ssl/ca-bundle.pem_2022-02-08"

    # Set up Gurobi environment variables
    os.environ["GUROBI_HOME"] = "/p/projects/rd3mod/gurobi1103/linux64"
    os.environ["PATH"] += f":{os.environ['GUROBI_HOME']}/bin"
    if "LD_LIBRARY_PATH" in os.environ:
        os.environ["LD_LIBRARY_PATH"] += f":{os.environ['GUROBI_HOME']}/lib"
    os.environ["GRB_LICENSE_FILE"] = "/p/projects/rd3mod/gurobi_rc/gurobi.lic"
    os.environ["GRB_CURLVERBOSE"] = "1"
    os.environ["GRB_SERVER_TIMEOUT"] = "10"

    return socks_proc


def _check_gurobi_license_subprocess() -> bool:
    """
    Subprocess function to check Gurobi license availability.
    This function will start the Gurobi environment to verify if a license is available.

    Returns:
        bool: True if the license check succeeded, False otherwise.
    """
    try:
        env = gurobipy.Env(empty=True)
        env.start()  # Start the Gurobi environment (this will attempt to acquire the license)
        logger.info("Gurobi license is available.")
        env.dispose()  # Dispose of the environment after use
        return True
    except gurobipy.GurobiError as e:
        logger.error(f"Error checking Gurobi license: {e}")
        return False


def check_gurobi_license(attempts=1, timeout=10) -> bool:
    """
    Checks the availability of the Gurobi license in a subprocess with timeout.

    Args:
        attempts (int): Number of attempts.
        timeout (int): Time to wait before retrying (in seconds).

    Returns:
        bool: True if the license is available, False if the check times out.
    """
    logger.info("Checking Gurobi license availability...")

    for _ in range(attempts):
        # Create a multiprocessing Process to check license
        process = multiprocessing.Process(target=_check_gurobi_license_subprocess)
        process.start()

        process.join(timeout=timeout)  # Wait for the process to finish or timeout

        if process.is_alive():
            # If the process is still alive after the timeout, terminate it
            process.terminate()
            process.join()  # Ensure it is properly joined to clean up
            logger.warning("License check timeout. Retrying...")
        else:
            # If the process completed, check the result
            if process.exitcode == 0:
                # License was available
                return True
            else:
                # License was not available
                logger.warning("License not available during subprocess check. Retrying...")

    return False


# ====== SNAKEMAKE HELPERS =========
def configure_logging(
    snakemake: object, logger: logging.Logger = None, skip_handlers=False, level="INFO"
):
    """Configure the logger or the  behaviour for the logging module.

    Note: Must only be called once from the __main__ section of a script.
    The setup includes printing log messages to STDERR and to a log file defined
    by either (in priority order): snakemake.log.python, snakemake.log[0] or "logs/{rulename}.log".
    Additional keywords from logging.basicConfig are accepted via the snakemake configuration
    file under snakemake.config.logging.

    ISSUE: may not work properly with snakemake logging yaml config [to be solved]

    Args:
        snakemake (object):  snakemake script object
        logger (Logger, optional): the script logger. Defaults to None (Root logger).
            Passing a local logger will apply the configuration to the logger instead of root.
        skip_handlers (bool, optional): Do (not) skip the default handlers
            redirecting output to STDERR and file. Defaults to False.
        level (str, optional): the logging level. Defaults to "INFO".
    """

    if not logger:
        logger = logging.getLogger()
        logger.info("Configuring logging")

    kwargs = snakemake.config.get("logging", dict())
    kwargs.setdefault("level", level)

    if skip_handlers is False:
        fallback_path = Path(__file__).parent.joinpath("../..", "logs", f"{snakemake.rule}.log")
        default_logfile = snakemake.log[0] if snakemake.log else fallback_path
        logfile = snakemake.log.get("python", default_logfile)
        logger.setLevel(kwargs["level"])

        formatter = logging.Formatter("%(asctime)s - %(filename)s - %(levelname)s - %(message)s")

        if not os.path.exists(logfile):
            with open(logfile, "a"):
                pass
        file_handler = logging.FileHandler(logfile)
        file_handler.setFormatter(formatter)
        logger.addHandler(file_handler)

        # make running log easier to read
        logger.info("=========== NEW RUN ===========")

        stream_handler = logging.StreamHandler()
        stream_handler.setFormatter(formatter)
        logger.addHandler(stream_handler)

    def handle_exception(exc_type, exc_value, exc_traceback):
        # Log the exception
        logger = logging.getLogger()
        logger.error("Uncaught exception", exc_info=(exc_type, exc_value, exc_traceback))
        sys.excepthook = handle_exception

    sys.excepthook = handle_exception


def get_cutout_params(config: dict) -> dict:
    """Get the cutout parameters from the config file

    Args:
        config (dict): the snakemake config
    Raises:
        ValueError: if no parameters are found for the cutout name
        FileNotFoundError: if the cutout is not built & build_cutout is disabled
    Returns:
        dict: the cutout parameters
    """
    cutout_name = config["atlite"]["cutout_name"]
    cutout_params = config["atlite"]["cutouts"].get(cutout_name, None)

    if cutout_params is None:
        err = f"No cutout parameters found for {cutout_name}"
        raise ValueError(err + " in config['atlite']['cutouts'].")
    elif not config["enable"]["build_cutout"]:
        cutouts_dir = PathManager(config).cutouts_dir()
        is_built = os.path.exists(os.path.join(cutouts_dir, f"{cutout_name}.nc"))
        if not is_built:
            err = f"Cutout {cutout_name} not found in {cutouts_dir}, enable build_cutout"
            raise FileNotFoundError(err)
    return cutout_params


def mock_snakemake(
    rulename: str,
    configfiles: list | str = None,
    snakefile_path: os.PathLike = None,
    **wildcards,
):
    """A function to enable scripts to run as standalone, giving them access to
     the snakefile rule input, outputs etc

    Args:
        rulename (str): the name of the rule
        configfiles (list or str, optional): the config file or config file list. Defaults to None.
        wildcards (optional):  keyword arguments fixing the wildcards (if any needed)

    Raises:

        FileNotFoundError: Config file not found

    Returns:
        snakemake.script.Snakemake: an object storing all the rule inputs/outputs etc
    """

    import snakemake as sm
    from snakemake.api import Workflow
    from snakemake.common import SNAKEFILE_CHOICES
    from snakemake.script import Snakemake
    from snakemake.settings.types import (
        ConfigSettings,
        DAGSettings,
        ResourceSettings,
        StorageSettings,
        WorkflowSettings,
    )

    # horrible hack
    curr_path = os.getcwd()

    if snakefile_path:
        os.chdir(os.path.dirname(snakefile_path))
    try:
        snakefile = None
        for p in SNAKEFILE_CHOICES:
            if os.path.exists(p):
                snakefile = p
                break

        if snakefile is None:
            raise FileNotFoundError("Snakefile not found.")

        if configfiles is None:
            configfiles = []
        elif isinstance(configfiles, str):
            configfiles = [configfiles]

        resource_settings = ResourceSettings()
        config_settings = ConfigSettings(configfiles=map(Path, configfiles))
        workflow_settings = WorkflowSettings()
        storage_settings = StorageSettings()
        dag_settings = DAGSettings(rerun_triggers=[])
        workflow = Workflow(
            config_settings,
            resource_settings,
            workflow_settings,
            storage_settings,
            dag_settings,
            storage_provider_settings=dict(),
        )
        workflow.include(snakefile)

        if configfiles:
            for f in configfiles:
                if not os.path.exists(f):
                    raise FileNotFoundError(f"Config file {f} does not exist.")
                workflow.configfile(f)

        workflow.global_resources = {}
        rule = workflow.get_rule(rulename)
        dag = sm.dag.DAG(workflow, rules=[rule])
        wc = wildcards
        job = sm.jobs.Job(rule, dag, wc)

        def make_accessible(*ios):
            for io in ios:
                for i, _ in enumerate(io):
                    io[i] = os.path.abspath(io[i])

        make_accessible(job.input, job.output, job.log)
        snakemake = Snakemake(
            job.input,
            job.output,
            job.params,
            job.wildcards,
            job.threads,
            job.resources,
            job.log,
            job.dag.workflow.config,
            job.rule.name,
            None,
        )
        # create log and output dir if not existent
        for path in list(snakemake.log) + list(snakemake.output):
            Path(path).parent.mkdir(parents=True, exist_ok=True)
    except Exception as e:
        raise e
    finally:
        os.chdir(curr_path)

    return snakemake


def set_plot_test_backend(config: dict):
    """Hack to set the matplotlib backend to Agg for testing
    Not possible via normal conftest.py since snakemake is a subprocess

    Args:
        config (dict): the snakemake config
    """
    is_test = config["run"].get("is_test", False)
    if is_test:
        import matplotlib

        matplotlib.use("Agg")<|MERGE_RESOLUTION|>--- conflicted
+++ resolved
@@ -333,8 +333,6 @@
         return costs_dir
 
     def elec_load(self, ignore_remind=False) -> os.PathLike:
-<<<<<<< HEAD
-=======
         """Determine the path to the electric load data. If a path
          is specified in the config, it will be used, otherwise the defaukt
         The default path is different for remind coupled & standalone runs.
@@ -343,7 +341,6 @@
             ignore_remind (bool, optional): use the non-remind default regardless
                 of coupling
         """
->>>>>>> be83a510
 
         default = "resources/data/load/Provincial_Load_2020_2060_MWh.csv"
         # if remind coupling is enabled, use the remind data
@@ -362,9 +359,6 @@
         return elec_load
 
     def infrastructure(self, ignore_remind=False) -> os.PathLike:
-<<<<<<< HEAD
-
-=======
         """Determine the path to the existing insrastructure data. If a path
          is specified in the config, it will be used, otherwise the defaukt
         The default path is different for remind coupled & standalone runs.
@@ -373,7 +367,6 @@
             ignore_remind (bool, optional): use the non-remind default regardless
                 of coupling
         """
->>>>>>> be83a510
         default = self.derived_data_dir() + "/existing_infrastructure"
         if self.config["run"].get("is_remind_coupled", False) and not ignore_remind:
             default = self.derived_data_dir() + "/remind/harmonized_capacities"
