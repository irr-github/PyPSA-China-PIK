--- conflicted
+++ resolved
@@ -20,7 +20,6 @@
 from pathlib import Path
 from types import SimpleNamespace
 import logging
-import matplotlib.pyplot as plt
 
 from pypsa.components import components, component_attrs
 import pypsa
@@ -123,11 +122,9 @@
 
     # bash commands for tunnel: reduce pipe err severity (too high from snakemake)
     pipe_err = "set -o pipefail; "
-<<<<<<< HEAD
+    # ssh_command = f"ssh -vvv -fN -D {port} {user}@login{LOGIN_NODE}"
+    ssh_command = f"ssh -vvv -fN -D {port} {user}@login{LOGIN_NODE}"
     # Add to ssh_config
-=======
-    # ssh_command = f"ssh -vvv -fN -D {port} {user}@login{LOGIN_NODE}"
->>>>>>> 2b6a493e
     ssh_command = f"ssh -vvv -fN -D {port} {user}@login{LOGIN_NODE}"
     logger.info(f"Attempting ssh tunnel to login node {LOGIN_NODE}")
     # Run SSH in the background to establish the tunnel
