--- conflicted
+++ resolved
@@ -154,11 +154,7 @@
             ALLOWED = ["price", "reduction", "budget", None]
 
             if not scen["control"] in ALLOWED:
-<<<<<<< HEAD
-                err = f"Control must be {",".join([str(x) for x in ALLOWED])} but was {name}:{scen["control"]}"
-=======
                 err = f"Control must be {','.join(ALLOWED)} but was {name}:{scen['control']}"
->>>>>>> 6846dce7
                 raise ValueError(err)
 
             years_int = set(map(int, self.config["scenario"]["planning_horizons"]))
