--- conflicted
+++ resolved
@@ -58,21 +58,6 @@
         .T.resample("W")
         .sum()
     )
-<<<<<<< HEAD
-
-    summer = prices_w.query("snapshot > @summer_start and snapshot < @summer_end")
-    summer_peak = summer.idxmax().iloc[0]
-    summer_peak_w = n.snapshots[(n.snapshots >= summer_peak - pd.Timedelta(days=3.5)) & (n.snapshots <= summer_peak + pd.Timedelta(days=3.5))]
-    winter_peak = prices_w.loc[~prices_w.index.isin(summer.index)].idxmax().iloc[0]
-    winter_peak_w = n.snapshots[(n.snapshots >= winter_peak - pd.Timedelta(days=3.5)) & (n.snapshots <= winter_peak + pd.Timedelta(days=3.5))]
-
-    return winter_peak_w, summer_peak_w
-
-
-def label_stacked_bars(ax: object, nbars: int, fontsize=8, small_values=350):
-    """Add value labels to stacked bar charts.
-
-=======
 
     summer = prices_w.query("snapshot > @summer_start and snapshot < @summer_end")
     summer_peak = summer.idxmax().iloc[0]
@@ -92,7 +77,6 @@
 def label_stacked_bars(ax: object, nbars: int, fontsize=8, small_values=350):
     """Add value labels to stacked bar charts.
 
->>>>>>> daed4a4a
     Args:
         ax (object): The matplotlib Axes object containing the stacked bar chart.
         nbars (int): The number of bars in the stacked chart.
@@ -113,11 +97,7 @@
                 continue
             if 0 < value < small_values:
                 yoffset -= 20
-<<<<<<< HEAD
-            elif -1 * small_values < value < 0 & (prev < -1 * small_values or prev > 0):
-=======
             elif -1 * small_values < value < 0 and (prev < -1 * small_values or prev > 0):
->>>>>>> daed4a4a
                 yoffset += 50
             ax.text(
                 # Put the text in the middle of each bar. get_x returns the start
