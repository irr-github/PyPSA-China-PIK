--- conflicted
+++ resolved
@@ -20,13 +20,8 @@
 import pypsa
 import seaborn as sns
 from _helpers import configure_logging, mock_snakemake, set_plot_test_backend
-<<<<<<< HEAD
-from _plot_utilities import annotate_heatmap, fix_network_names_colors, heatmap, rename_index
-from _pypsa_helpers import calc_generation_share, calc_lcoe, filter_carriers
-=======
 from _plot_utilities import rename_index, fix_network_names_colors, heatmap, annotate_heatmap
 from _pypsa_helpers import calc_lcoe, filter_carriers, calc_generation_share
->>>>>>> 1286b981
 from constants import (
     PLOT_CAP_LABEL,
     PLOT_CAP_UNITS,
