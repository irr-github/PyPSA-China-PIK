#!/usr/bin/env python3
# SPDX-FileCopyrightText: : 2017-2024 The PyPSA-Eur Authors
# 2014 Adapted from pypsa-eur by PyPSA-China authors
#
# SPDX-License-Identifier: MIT

import logging
import os

import matplotlib.axes as axes
import matplotlib.pyplot as plt
import numpy as np
import pandas as pd
import pypsa
import seaborn as sns
from _helpers import configure_logging, mock_snakemake, set_plot_test_backend
<<<<<<< HEAD
from _plot_utilities import (
    annotate_heatmap,
    filter_carriers,
    fix_network_names_colors,
    heatmap,
    rename_index,
)
from _pypsa_helpers import calc_generation_share, calc_lcoe
=======
from _plot_utilities import rename_index, fix_network_names_colors
from _pypsa_helpers import calc_lcoe, filter_carriers, calc_generation_share
>>>>>>> daed4a4a
from constants import (
    PLOT_CAP_LABEL,
    PLOT_CAP_UNITS,
    PLOT_SUPPLY_LABEL,
    PLOT_SUPPLY_UNITS,
)
from pandas import DataFrame

sns.set_theme("paper", style="whitegrid")
logger = logging.getLogger(__name__)


def plot_static_per_carrier(
    ds: DataFrame, ax: axes.Axes, colors: DataFrame, drop_zero_vals=True, add_labels=True
):
    """Generic function to plot different statics

    Args:
        ds (DataFrame): the data to plot
        ax (matplotlib.axes.Axes): plotting axes
        colors (DataFrame): colors for the carriers
        drop_zero_vals (bool, optional): Drop zeroes from data. Defaults to True.
        add_labels (bool, optional): Add value labels on bars. If None, reads from config. Defaults to None.
    """
    if drop_zero_vals:
        ds = ds[ds != 0]
    ds = ds.dropna()
    c = colors[ds.index.get_level_values("carrier")]
    ds = ds.pipe(rename_index)
    label = f"{ds.attrs['name']} [{ds.attrs['unit']}]"
    ds.plot.barh(color=c.values, xlabel=label, ax=ax)
    if add_labels:
        for i, (index, value) in enumerate(ds.items()):
            ax.text(value, i, f"{value:.1f}", va="center", ha="left", fontsize=8)
    ax.grid(axis="y")


def add_second_xaxis(data: pd.Series, ax, label, **kwargs):
    """
    Add a secondary X-axis to the plot.

    Args:
        data (pd.Series): The data to plot. Its values will be plotted on the secondary X-axis.
        ax (matplotlib.axes.Axes): The main matplotlib Axes object.
        label (str): The label for the secondary X-axis.
        **kwargs: Optional keyword arguments for plot styling.
    """
    defaults = {"color": "red", "text_offset": 0.5, "markersize": 8, "fontsize": 9}
    kwargs.update(defaults)

    ax2 = ax.twiny()
    # # y_pos creates a sequence of integers (e.g., [0, 1, 2, 3]) to serve as distinct vertical positions
    # for each data point on the shared Y-axis. This is necessary because data.values are plotted
    # horizontally on the secondary X-axis (ax2), requiring vertical separation for clarity.
    y_pos = range(len(data))

    ax2.plot(
        data.values,
        y_pos,
        marker="o",
        linestyle="",
        color=kwargs["color"],
        markersize=kwargs["markersize"],
        label="Generation Share (%)",
    )

    for i, val in enumerate(data.values):
        ax2.text(
            val + kwargs["text_offset"],
            i,
            f"{val:.1f}%",
            color=kwargs["color"],
            va="center",
            ha="left",
            fontsize=kwargs["fontsize"],
        )

    ax2.set_xlim(left=0)
    ax2.set_xlabel(label)
    ax2.grid(False)
    ax2.tick_params(axis="x", labelsize=kwargs["fontsize"])  # Remove color setting for ticks

    return ax2


def prepare_capacity_factor_data(n, carrier):
    """
    Prepare Series for actual and theoretical capacity factors per technology.

    Returns:
        cf_filtered: Series of actual capacity factors (index: nice_name)
        theo_cf_filtered: Series of theoretical capacity factors (index: nice_name)
    """
    cf_data = n.statistics.capacity_factor(groupby=["carrier"]).dropna()
    if ("Link", "battery") in cf_data.index:
        cf_data.loc[("Link", "battery charger")] = cf_data.loc[("Link", "battery")]
        cf_data.drop(index=("Link", "battery"), inplace=True)
    cf_data = cf_data.groupby(level=1).mean()

    # Theoretical capacity factor
    gen = n.generators.copy()
    p_max_pu = n.generators_t.p_max_pu
    gen["p_nom_used"] = gen["p_nom_opt"].fillna(gen["p_nom"])
    weighted_energy_per_gen = (p_max_pu * gen["p_nom_used"]).sum()
    gen["weighted_energy"] = weighted_energy_per_gen

    gen["nice_name"] = gen["carrier"].map(
        lambda x: n.carriers.loc[x, "nice_name"] if x in n.carriers.index else x
    )
    grouped_energy = gen.groupby("nice_name")["weighted_energy"].sum()
    grouped_capacity = gen.groupby("nice_name")["p_nom_used"].sum()
    theoretical_cf_weighted = grouped_energy / grouped_capacity / len(n.snapshots)

    # Only keep technologies present in both actual and theoretical CF
    common_techs = cf_data.index.intersection(theoretical_cf_weighted.index)
    cf_filtered = cf_data.loc[common_techs]
    theo_cf_filtered = theoretical_cf_weighted.loc[cf_filtered.index]
    # Todo: use config nondispatchable_techs
    non_zero_mask = (cf_filtered != 0) & (theo_cf_filtered != 0)
    cf_filtered = cf_filtered[non_zero_mask]
    theo_cf_filtered = theo_cf_filtered[non_zero_mask]
    cf_filtered = cf_filtered.sort_values(ascending=True)
    theo_cf_filtered = theo_cf_filtered.loc[cf_filtered.index]

    return cf_filtered, theo_cf_filtered


def plot_capacity_factor(
    cf_filtered: pd.Series, theo_cf_filtered: pd.Series, ax: axes.Axes, colors: dict, **kwargs
):
    """
    Plot actual and theoretical capacity factors for each technology.

    Args:
        cf_filtered (pd.Series): Actual capacity factors indexed by technology.
        theo_cf_filtered (pd.Series): Theoretical capacity factors indexed by technology.
        ax (matplotlib.axes.Axes): The axis to plot on.
        colors (dict): Color mapping for technologies.

    Returns:
        matplotlib.axes.Axes: The axis with the plot.
    """
    x_pos = range(len(cf_filtered))
    width = 0.35

    ax.barh(
        [i - width / 2 for i in x_pos],
        cf_filtered.values,
        width,
        color=[colors.get(tech, "lightgrey") for tech in cf_filtered.index],
        alpha=0.8,
        label="Actual CF",
    )
    ax.barh(
        [i + width / 2 for i in x_pos],
        theo_cf_filtered.values,
        width,
        color=[colors.get(tech, "lightgrey") for tech in theo_cf_filtered.index],
        alpha=0.4,
        label="Theoretical CF",
    )

    for i, (tech, cf_val) in enumerate(cf_filtered.items()):
        ax.text(
            cf_val + 0.01,
            i - width / 2,
            f"{cf_val:.2f}",
            va="center",
            ha="left",
            fontsize=8,
            bbox=dict(boxstyle="round,pad=0.2", facecolor="white", alpha=0.8),
        )
        theo_val = theo_cf_filtered.get(tech, 0)
        ax.text(
            theo_val + 0.01,
            i + width / 2,
            f"{theo_val:.2f}",
            va="center",
            ha="left",
            fontsize=8,
            bbox=dict(boxstyle="round,pad=0.2", facecolor="white", alpha=0.5),
        )

    ax.set_yticks(list(x_pos))
    ax.set_yticklabels(cf_filtered.index)
    ax.set_xlabel("Capacity Factor")
    ax.set_xlim(0, max(cf_filtered.max(), theo_cf_filtered.max()) * 1.1)
    ax.grid(False)
    ax.legend()

    return ax


def prepare_province_peakload_capacity_data(n, attached_carriers=None):
    """
    Prepare DataFrame for province peak load and installed capacity by technology.

    Returns:
        df_plot: DataFrame with provinces as index, columns as technologies and 'Peak Load'.
        bar_cols: List of technology columns to plot as bars.
        color_list: List of colors for each technology.
    """
    # Calculate peak load per province
    load = n.loads.copy()
    load["province"] = load["bus"].map(n.buses["location"])
    peak_load = n.loads_t.p_set.groupby(load["province"], axis=1).sum().max()
    peak_load = peak_load / PLOT_CAP_UNITS  # ensure peak load is in GW

    # Calculate installed capacity per province and technology using optimal_capacity
    ds = n.statistics.optimal_capacity(groupby=["location", "carrier"]).dropna()
    valid_components = ["Generator", "StorageUnit", "Link"]
    ds = ds.loc[ds.index.get_level_values(0).isin(valid_components)]
    if ("Link", "battery") in ds.index:
        ds.loc[("Link", "battery charger")] = ds.loc[("Link", "battery")]
        ds = ds.drop(index=("Link", "battery"))
    if "stations" in ds.index.get_level_values(2):
        ds = ds.drop("stations", level=2)
    if "load shedding" in ds.index.get_level_values(2):
        ds = ds.drop("load shedding", level=2)
    ds = ds.groupby(level=[1, 2]).sum()
    ds.index = pd.MultiIndex.from_tuples(
        [
            (prov, n.carriers.loc[carrier, "nice_name"] if carrier in n.carriers.index else carrier)
            for prov, carrier in ds.index
        ],
        names=["province", "nice_name"],
    )
    cap_by_prov_tech = ds.unstack(level=-1).fillna(0)
    cap_by_prov_tech = cap_by_prov_tech.abs() / PLOT_CAP_UNITS

    if "Battery Discharger" in cap_by_prov_tech.columns:
        cap_by_prov_tech = cap_by_prov_tech.drop(columns="Battery Discharger")
    if "AC" in cap_by_prov_tech.columns:
        cap_by_prov_tech = cap_by_prov_tech.drop(columns="AC")
    # Only keep columns in attached_carriers if provided
    if attached_carriers is not None:
        # Ensure nice_name mapping for attached_carriers
        attached_nice_names = [
            n.carriers.loc[c, "nice_name"] if c in n.carriers.index else c
            for c in attached_carriers
        ]
        cap_by_prov_tech = cap_by_prov_tech[
            [c for c in cap_by_prov_tech.columns if c in attached_nice_names]
        ]

    # Merge peak load and capacity
    df_plot = cap_by_prov_tech.copy()
    df_plot["Peak Load"] = peak_load

    # Bar columns: exclude Peak Load, only keep nonzero
    bar_cols = [c for c in df_plot.columns if c != "Peak Load"]
    bar_cols = [c for c in bar_cols if df_plot[c].sum() > 0]
    color_list = [
        n.carriers.set_index("nice_name").color.get(tech, "lightgrey") for tech in bar_cols
    ]
    return df_plot, bar_cols, color_list


def plot_province_peakload_capacity(df_plot, bar_cols, color_list, outp_dir):
    """
    Plot province peak load vs installed capacity by technology.

    Args:
        df_plot: DataFrame with provinces as index, columns as technologies and 'Peak Load'.
        bar_cols: List of technology columns to plot as bars.
        color_list: List of colors for each technology.
        outp_dir: Output directory for saving the figure.
    """
    fig, ax = plt.subplots(figsize=(14, 8))
    df_plot[bar_cols].plot(kind="barh", stacked=True, ax=ax, color=color_list, alpha=0.8)
    # Plot peak load as red vertical line
    for i, prov in enumerate(df_plot.index):
        ax.plot(
            df_plot.loc[prov, "Peak Load"],
            i,
            "r|",
            markersize=18,
            label="Peak Load" if i == 0 else "",
        )
    ax.set_xlabel("Capacity [GW]")
    ax.set_ylabel("Province")
    ax.set_title("Peak Load vs Installed Capacity by Province")
    ax.grid(False)
    # Only keep one Peak Load legend
    handles, labels = ax.get_legend_handles_labels()
    seen = set()
    new_handles, new_labels = [], []
    for h, l in zip(handles, labels):
        if l not in seen:
            new_handles.append(h)
            new_labels.append(l)
            seen.add(l)
    ax.legend(new_handles, new_labels, loc="best")
    fig.tight_layout()
    fig.savefig(os.path.join(outp_dir, "province_peakload_capacity.png"))


if __name__ == "__main__":
    if "snakemake" not in globals():
        snakemake = mock_snakemake(
            "plot_statistics",
            carrier="AC",
            planning_horizons="2025",
            # co2_pathway="exp175default",
            # planning_horizons="2130",
            co2_pathway="SSP2-PkBudg1000-CHA-higher_minwind_cf",
            topology="current+FCG",
            # heating_demand="positive",
            configfiles="resources/tmp/remind_coupled_cg.yaml",
        )
    configure_logging(snakemake)
    set_plot_test_backend(snakemake.config)

    carrier = snakemake.params.carrier

    n = pypsa.Network(snakemake.input.network)
    # # incase an old version need to add missing info to network
    fix_network_names_colors(n, snakemake.config)
    n.loads.carrier = "load"
    n.carriers.loc["load", ["nice_name", "color"]] = (
        "Load",
        snakemake.config["plotting"]["tech_colors"]["electric load"],
    )

    colors = n.carriers.set_index("nice_name").color.where(lambda s: s != "", "lightgrey")

    outp_dir = snakemake.output.stats_dir
    if not os.path.exists(outp_dir):
        os.makedirs(outp_dir)

    stats_list = snakemake.params.stat_types

    attached_carriers = filter_carriers(n, carrier)
    if "capacity_factor" in stats_list:
<<<<<<< HEAD
        cf_filtered, theo_cf_filtered = prepare_capacity_factor_data(n, carrier)
        fig, ax = plt.subplots(figsize=(12, 8))
        plot_capacity_factor(cf_filtered, theo_cf_filtered, ax, colors)
=======
        fig, ax = plt.subplots()
        ds = n.statistics.capacity_factor(groupby=["carrier"], nice_names=False).dropna()
        # avoid grouping battery uif same name
        if ("Link", "battery") in ds.index:
            ds.loc[("Link", "battery charger")] = ds.loc[("Link", "battery")]
            ds.drop(index=("Link", "battery"), inplace=True)
        ds = ds.groupby(level=1).first()
        ds = ds.loc[ds.index.isin(attached_carriers)]
        ds.index = ds.index.map(lambda idx: n.carriers.loc[idx, "nice_name"])
        plot_static_per_carrier(ds, ax, colors=colors)
>>>>>>> daed4a4a
        fig.tight_layout()
        fig.savefig(os.path.join(outp_dir, "capacity_factor.png"))

    if "installed_capacity" in stats_list:
        fig, ax = plt.subplots()
        ds = n.statistics.installed_capacity(groupby=["carrier"], nice_names=False).dropna()
        ds.drop("stations", level=1, inplace=True)
        ds = ds.groupby(level=1).sum()
        ds = ds.loc[ds.index.isin(attached_carriers)]
        ds.index = ds.index.map(lambda idx: n.carriers.loc[idx, "nice_name"])
        if "Line" in ds.index:
            ds = ds.drop("Line")
        ds = ds.drop(("Generator", "Load"), errors="ignore")
        ds = ds.abs() / PLOT_CAP_UNITS
        ds.attrs["unit"] = PLOT_CAP_LABEL
        plot_static_per_carrier(ds, ax, colors=colors)
        fig.tight_layout()
        fig.savefig(os.path.join(outp_dir, "installed_capacity.png"))

    if "optimal_capacity" in stats_list:
        fig, ax = plt.subplots()

        # Temporarily save original link capacities
        original_p_nom_opt = n.links.p_nom_opt.copy()

        # Get configuration from snakemake
        adjust_link_capacities = snakemake.config.get("reporting", {}).get(
            "adjust_link_capacities_by_efficiency", False
        )

        # Drop reversed links & report AC capacities for links from X to AC
        if adjust_link_capacities:
            # For links where bus1 is AC, multiply capacity by efficiency coefficient to get AC side capacity
            ac_links = n.links[n.links.bus1.map(n.buses.carrier) == "AC"].index
            n.links.loc[ac_links, "p_nom_opt"] *= n.links.loc[ac_links, "efficiency"]

            # ignore lossy link dummies
            pseudo_links = n.links.query("Link.str.contains('reversed') & capital_cost ==0 ").index
            n.links.loc[pseudo_links, "p_nom_opt"] = 0

        # Calculate optimal capacity for all components
        ds = n.statistics.optimal_capacity(groupby=["carrier"], nice_names=False).dropna()

        # Restore original link capacities to avoid modifying the network object
        n.links.p_nom_opt = original_p_nom_opt

        # Handle battery components correctly
        if ("Link", "battery") in ds.index:
            ds.loc[("Link", "battery charger")] = ds.loc[("Link", "battery")]
            ds.drop(index=("Link", "battery"), inplace=True)
        ds.drop("stations", level=1, inplace=True)
        if "Load Shedding" in ds.index.get_level_values(1):
            ds.drop("Load Shedding", level=1, inplace=True)
        ds = ds.groupby(level=1).sum()
        ds = ds.loc[ds.index.isin(attached_carriers)]
        ds.index = ds.index.map(lambda idx: n.carriers.loc[idx, "nice_name"])
        if "Line" in ds.index:
            ds = ds.drop("Line")
        ds = ds.drop(("Generator", "Load"), errors="ignore")
        ds = ds.abs() / PLOT_CAP_UNITS
        ds.attrs["unit"] = PLOT_CAP_LABEL
        plot_static_per_carrier(ds, ax, colors=colors)
        fig.tight_layout()
        fig.savefig(os.path.join(outp_dir, "optimal_capacity.png"))

    if "capital_expenditure" in stats_list:
        fig, ax = plt.subplots()
        ds = n.statistics.capex(groupby=["carrier"]).dropna()
        ds = ds.groupby(level=1).sum()
        ds = ds.loc[ds.index.isin(attached_carriers)]
        ds.index = ds.index.map(lambda idx: n.carriers.loc[idx, "nice_name"])
        plot_static_per_carrier(ds, ax, colors=colors)
        fig.tight_layout()
        fig.savefig(os.path.join(outp_dir, "capex.png"))

    if "operational_expenditure" in stats_list:
        fig, ax = plt.subplots()
        ds = n.statistics.opex(groupby=["carrier"]).dropna()
        ds = ds.groupby(level=1).sum()
        ds = ds.loc[ds.index.isin(attached_carriers)]
        ds.index = ds.index.map(lambda idx: n.carriers.loc[idx, "nice_name"])
        plot_static_per_carrier(ds, ax, colors=colors)
        fig.tight_layout()
        fig.savefig(os.path.join(outp_dir, "opex.png"))

    if "curtailment" in stats_list:
        fig, ax = plt.subplots()
        ds = n.statistics.curtailment(bus_carrier=carrier)
        # curtailment definition only makes sense for VREs
<<<<<<< HEAD
        vres = snakemake.config["Techs"].get(
            "non_dispatchable", ["Offshore Wind", "Onshore Wind", "Solar", "Solar Residential"]
        )
=======
        vres = ["Offshore Wind", "Onshore Wind", "Solar", "Solar Residential"]
>>>>>>> daed4a4a
        vres = [v for v in vres if v in ds.index.get_level_values("carrier")]
        attrs = ds.attrs.copy()
        ds = ds.unstack()[vres].stack()
        ds.attrs = attrs
        plot_static_per_carrier(ds, ax, colors=colors)
        fig.tight_layout()
        fig.savefig(os.path.join(outp_dir, "curtailment.png"))

        # 1. Calculate curtailment and actual generation by province and technology
        curtailment = n.statistics.curtailment(
            comps="Generator", groupby=["location", "carrier"], bus_carrier=carrier
        )
        supply = n.statistics.supply(
            comps="Generator", groupby=["location", "carrier"], bus_carrier=carrier
        )

        # 2. Calculate curtailment rate (curtailment / (curtailment + actual generation))
        curtailment_rate = curtailment / (curtailment + supply.replace(0, np.nan)) * 100
        curtailment_rate = curtailment_rate.fillna(0)

        # 3. Convert to DataFrame for plotting
        df_rate = curtailment_rate.unstack(level=-1).fillna(0)
        # Map columns to nice_name
        df_rate.columns = [
            n.carriers.loc[c, "nice_name"] if c in n.carriers.index else c for c in df_rate.columns
        ]
        colors_nice = n.carriers.set_index("nice_name").color
        color_list = [colors_nice.get(tech, "lightgrey") for tech in df_rate.columns]

        vre_techs = snakemake.config["Techs"]["vre_techs"]
        vre_cols = [c for c in df_rate.columns if any(v.lower() in c.lower() for v in vre_techs)]
        df_vre = df_rate[vre_cols]

        fig, ax = plt.subplots(figsize=(14, 8))
        im, cbar = heatmap(
            df_vre.values,
            df_vre.index,
            df_vre.columns,
            ax=ax,
            cmap="magma_r",
            cbarlabel="Curtailment Rate [%]",
            vmin=0,
            vmax=100,
        )
        annotate_heatmap(im, valfmt="{x:.1f}", size=8, threshold=50, textcolors=("black", "white"))
        ax.set_xlabel("Technology")
        ax.set_ylabel("Province")
        ax.set_title("Curtailment Rate Heatmap by Province and Technology")
        ax.grid(False)
        plt.tight_layout()
        plt.savefig(os.path.join(outp_dir, "curtailment_heatmap.png"))
        plt.close()

    if "supply" in stats_list:
        fig, ax = plt.subplots()
        ds = n.statistics.supply(bus_carrier=carrier)
        if "Line" in ds.index:
            ds = ds.drop("Line")
        ds = ds / PLOT_SUPPLY_UNITS
        ds.attrs["unit"] = PLOT_SUPPLY_LABEL
        plot_static_per_carrier(ds, ax, colors=colors)
        fig.tight_layout()
        fig.savefig(os.path.join(outp_dir, "supply.png"))

    if "withdrawal" in stats_list:
        fig, ax = plt.subplots()
        ds = n.statistics.withdrawal(bus_carrier=carrier)
        if "Line" in ds.index:
            ds = ds.drop("Line")
        ds = ds / PLOT_SUPPLY_UNITS
        ds.attrs["unit"] = PLOT_SUPPLY_LABEL
        plot_static_per_carrier(ds, ax, colors=colors)
        fig.tight_layout()
        fig.savefig(os.path.join(outp_dir, "withdrawal.png"))

    if "market_value" in stats_list:
        fig, ax = plt.subplots(figsize=(12, 8))
        min_gen_share = snakemake.config.get("market_value", {}).get("min_gen_share", 0.01)
        ds = n.statistics.market_value(bus_carrier=carrier, comps="Generator")
        ds.attrs = {"name": "Market Value", "unit": "€/MWh"}
        df = pd.DataFrame({"MV": ds})
        df = calc_generation_share(df, n, carrier)
        df = df.dropna()
        df = df[df["GenShare"] >= min_gen_share]
        df = df.sort_values("MV")
        # Restore attrs to the series after DataFrame operations
        mv_series = df["MV"]
        mv_series.attrs = {"name": "Market Value", "unit": "€/MWh"}
        plot_static_per_carrier(mv_series, ax=ax, colors=colors)
        add_second_xaxis(df["GenShare"], ax, "Generation Share [%]")
        fig.tight_layout()
        fig.savefig(os.path.join(outp_dir, "market_value.png"))

    if "lcoe" in stats_list:
        rev_costs = calc_lcoe(n, groupby=None)
        ds = rev_costs["LCOE"]
        if "load shedding" in ds.index.get_level_values(1):
            ds.drop("load shedding", level=1, inplace=True)
        if "H2" in ds.index.get_level_values(1):
            ds.drop("H2", level=1, inplace=True)
        ds.attrs = {"name": "LCOE", "unit": "€/MWh"}
        fig, ax = plt.subplots()
        plot_static_per_carrier(ds, ax, colors=colors)
        fig.tight_layout()
        fig.savefig(os.path.join(outp_dir, "LCOE.png"))

        rev_costs = calc_lcoe(n, groupby=None)
        ds = rev_costs["profit_pu"]
        ds.attrs = {"name": "MV - LCOE", "unit": "€/MWh"}
        fig, ax = plt.subplots()
        plot_static_per_carrier(ds, ax, colors=colors)
        fig.tight_layout()
        fig.savefig(os.path.join(outp_dir, "MV_minus_LCOE.png"))

    if "province_peakload_capacity" in stats_list:
        df_plot, bar_cols, color_list = prepare_province_peakload_capacity_data(
            n, attached_carriers=attached_carriers
        )
        plot_province_peakload_capacity(df_plot, bar_cols, color_list, outp_dir)<|MERGE_RESOLUTION|>--- conflicted
+++ resolved
@@ -14,19 +14,8 @@
 import pypsa
 import seaborn as sns
 from _helpers import configure_logging, mock_snakemake, set_plot_test_backend
-<<<<<<< HEAD
-from _plot_utilities import (
-    annotate_heatmap,
-    filter_carriers,
-    fix_network_names_colors,
-    heatmap,
-    rename_index,
-)
-from _pypsa_helpers import calc_generation_share, calc_lcoe
-=======
 from _plot_utilities import rename_index, fix_network_names_colors
 from _pypsa_helpers import calc_lcoe, filter_carriers, calc_generation_share
->>>>>>> daed4a4a
 from constants import (
     PLOT_CAP_LABEL,
     PLOT_CAP_UNITS,
@@ -361,11 +350,6 @@
 
     attached_carriers = filter_carriers(n, carrier)
     if "capacity_factor" in stats_list:
-<<<<<<< HEAD
-        cf_filtered, theo_cf_filtered = prepare_capacity_factor_data(n, carrier)
-        fig, ax = plt.subplots(figsize=(12, 8))
-        plot_capacity_factor(cf_filtered, theo_cf_filtered, ax, colors)
-=======
         fig, ax = plt.subplots()
         ds = n.statistics.capacity_factor(groupby=["carrier"], nice_names=False).dropna()
         # avoid grouping battery uif same name
@@ -376,7 +360,6 @@
         ds = ds.loc[ds.index.isin(attached_carriers)]
         ds.index = ds.index.map(lambda idx: n.carriers.loc[idx, "nice_name"])
         plot_static_per_carrier(ds, ax, colors=colors)
->>>>>>> daed4a4a
         fig.tight_layout()
         fig.savefig(os.path.join(outp_dir, "capacity_factor.png"))
 
@@ -466,13 +449,7 @@
         fig, ax = plt.subplots()
         ds = n.statistics.curtailment(bus_carrier=carrier)
         # curtailment definition only makes sense for VREs
-<<<<<<< HEAD
-        vres = snakemake.config["Techs"].get(
-            "non_dispatchable", ["Offshore Wind", "Onshore Wind", "Solar", "Solar Residential"]
-        )
-=======
         vres = ["Offshore Wind", "Onshore Wind", "Solar", "Solar Residential"]
->>>>>>> daed4a4a
         vres = [v for v in vres if v in ds.index.get_level_values("carrier")]
         attrs = ds.attrs.copy()
         ds = ds.unstack()[vres].stack()
