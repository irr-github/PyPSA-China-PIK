#!/usr/bin/env python3
# -*- coding: utf-8 -*-
# SPDX-FileCopyrightText: : 2017-2024 The PyPSA-Eur Authors
# 2014 Adapted from pypsa-eur by PyPSA-China authors
#
# SPDX-License-Identifier: MIT

import matplotlib.pyplot as plt
import matplotlib.axes as axes
import pypsa
import seaborn as sns
import os
import logging
from pandas import DataFrame
import pandas as pd
import numpy as np

from _helpers import configure_logging, mock_snakemake, set_plot_test_backend
from _plot_utilities import rename_index, fix_network_names_colors, filter_carriers
from _pypsa_helpers import calc_lcoe
from constants import (
    PLOT_CAP_LABEL,
    PLOT_CAP_UNITS,
    PLOT_SUPPLY_UNITS,
    PLOT_SUPPLY_LABEL,
)

sns.set_theme("paper", style="whitegrid")
logger = logging.getLogger(__name__)


def plot_static_per_carrier(ds: DataFrame, ax: axes.Axes, colors: DataFrame, drop_zero_vals=True):
    """Generic function to plot different statics

    Args:
        ds (DataFrame): the data to plot
        ax (matplotlib.axes.Axes): plotting axes
        colors (DataFrame): colors for the carriers
        drop_zero_vals (bool, optional): Drop zeroes from data. Defaults to True.
    """
    if drop_zero_vals:
        ds = ds[ds != 0]
    ds = ds.dropna()
    logger.info("debuggin plot stat")
    logger.info(colors)
    c = colors[ds.index.get_level_values("carrier")]
    logger.info(c)
    logger.info(ds.index.get_level_values("carrier"))
    logger.info(colors.loc[ds.index.get_level_values("carrier")])
    ds = ds.pipe(rename_index)
    label = f"{ds.attrs['name']} [{ds.attrs['unit']}]"
    ds.plot.barh(color=c.values, xlabel=label, ax=ax)
    ax.grid(axis="y")


if __name__ == "__main__":
    if "snakemake" not in globals():

        snakemake = mock_snakemake(
            "plot_statistics",
            carrier="AC",
            planning_horizons="2035",
            # co2_pathway="exp175default",
            # planning_horizons="2130",
            co2_pathway="SSP2-PkBudg1000-PyPS",
            topology="current+FCG",
            # heating_demand="positive",
            configfiles="resources/tmp/remind_coupled.yaml",
        )
    configure_logging(snakemake)
    set_plot_test_backend(snakemake.config)

    carrier = snakemake.params.carrier

    n = pypsa.Network(snakemake.input.network)
    # # incase an old version need to add missing info to network
    fix_network_names_colors(n, snakemake.config)
    n.loads.carrier = "load"
    n.carriers.loc["load", ["nice_name", "color"]] = (
        "Load",
        snakemake.config["plotting"]["tech_colors"]["electric load"],
    )

    colors = n.carriers.set_index("nice_name").color.where(lambda s: s != "", "lightgrey")

    outp_dir = snakemake.output.stats_dir
    if not os.path.exists(outp_dir):
        os.makedirs(outp_dir)

    stats_list = snakemake.params.stat_types

    attached_carriers = filter_carriers(n, carrier)
    if "capacity_factor" in stats_list:
        fig, ax = plt.subplots()
        ds = n.statistics.capacity_factor(groupby=["carrier"]).dropna()
        # avoid grouping battery uif same name
        if ("Link", "battery") in ds.index:
            ds.loc[("Link", "battery charger")] = ds.loc[("Link", "battery")]
            ds.drop(index=("Link", "battery"), inplace=True)
        ds = ds.groupby(level=1).sum()
        ds = ds.loc[ds.index.isin(attached_carriers)]
        ds.index = ds.index.map(lambda idx: n.carriers.loc[idx, "nice_name"])
        plot_static_per_carrier(ds, ax, colors=colors)
        fig.tight_layout()
        fig.savefig(os.path.join(outp_dir, "capacity_factor.png"))

    if "installed_capacity" in stats_list:
        fig, ax = plt.subplots()
        ds = n.statistics.installed_capacity(groupby=["carrier"]).dropna()
        ds.drop("stations", level=1, inplace=True)
        ds = ds.groupby(level=1).sum()
        ds = ds.loc[ds.index.isin(attached_carriers)]
        ds.index = ds.index.map(lambda idx: n.carriers.loc[idx, "nice_name"])
        if "Line" in ds.index:
            ds = ds.drop("Line")
        ds = ds.drop(("Generator", "Load"), errors="ignore")
        ds = ds.abs() / PLOT_CAP_UNITS
        ds.attrs["unit"] = PLOT_CAP_LABEL
        plot_static_per_carrier(ds.abs(), ax, colors=colors)
        fig.tight_layout()
        fig.savefig(os.path.join(outp_dir, "installed_capacity.png"))

    if "optimal_capacity" in stats_list:
        fig, ax = plt.subplots()
        
        # Temporarily save original link capacities
        original_p_nom_opt = n.links.p_nom_opt.copy()
        
        # Get configuration from snakemake
        adjust_link_capacities = snakemake.config.get("reporting", {}).get("adjust_link_capacities_by_efficiency", False)
        
        # Drop reversed links & report AC capacities for links from X to AC
        if adjust_link_capacities:
            # For links where bus1 is AC, multiply capacity by efficiency coefficient to get AC side capacity
            ac_links = n.links[n.links.bus1.map(n.buses.carrier) == "AC"].index
            n.links.loc[ac_links, "p_nom_opt"] *= n.links.loc[ac_links, "efficiency"]

            # ignore lossy link dummies
            pseudo_links = n.links.query("Link.str.contains('reversed') & capital_cost ==0 ").index
            n.links.loc[pseudo_links, "p_nom_opt"] = 0
        
        # Calculate optimal capacity for all components
        ds = n.statistics.optimal_capacity(groupby=["carrier"]).dropna()
<<<<<<< HEAD
        if ("Link", "battery") in ds.index:
            ds.loc[("Link", "battery charger")] = ds.loc[("Link", "battery")]
            ds.drop(index=("Link", "battery"), inplace=True)
=======
        
        # Restore original link capacities to avoid modifying the network object
        n.links.p_nom_opt = original_p_nom_opt
        
        # Handle battery components correctly
        ds.loc[("Link", "battery charger")] = ds.loc[("Link", "battery")]
        ds.drop(index=("Link", "battery"), inplace=True)
>>>>>>> 34e01a9e
        ds.drop("stations", level=1, inplace=True)
        ds = ds.groupby(level=1).sum()
        ds = ds.loc[ds.index.isin(attached_carriers)]
        ds.index = ds.index.map(lambda idx: n.carriers.loc[idx, "nice_name"])
        if "Line" in ds.index:
            ds = ds.drop("Line")
        ds = ds.drop(("Generator", "Load"), errors="ignore")
        ds = ds.abs() / PLOT_CAP_UNITS
        ds.attrs["unit"] = PLOT_CAP_LABEL
        plot_static_per_carrier(ds, ax, colors=colors)
        fig.tight_layout()
        fig.savefig(os.path.join(outp_dir, "optimal_capacity.png"))

    if "capital_expenditure" in stats_list:
        fig, ax = plt.subplots()
        ds = n.statistics.capex(groupby=["carrier"]).dropna()
        ds = ds.groupby(level=1).sum()
        ds = ds.loc[ds.index.isin(attached_carriers)]
        ds.index = ds.index.map(lambda idx: n.carriers.loc[idx, "nice_name"])
        plot_static_per_carrier(ds, ax, colors=colors)
        fig.tight_layout()
        fig.savefig(os.path.join(outp_dir, "capex.png"))

    if "operational_expenditure" in stats_list:
        fig, ax = plt.subplots()
        ds = n.statistics.opex(groupby=["carrier"]).dropna()
        ds = ds.groupby(level=1).sum()
        ds = ds.loc[ds.index.isin(attached_carriers)]
        ds.index = ds.index.map(lambda idx: n.carriers.loc[idx, "nice_name"])
        plot_static_per_carrier(ds, ax, colors=colors)
        fig.tight_layout()
        fig.savefig(os.path.join(outp_dir, "opex.png"))

    if "curtailment" in stats_list:
        fig, ax = plt.subplots()
        ds = n.statistics.curtailment(bus_carrier=carrier)
        plot_static_per_carrier(ds, ax, colors=colors)
        fig.tight_layout()
        fig.savefig(os.path.join(outp_dir, "curtailment.png"))

    if "supply" in stats_list:
        fig, ax = plt.subplots()
        ds = n.statistics.supply(bus_carrier=carrier)
        if "Line" in ds.index:
            ds = ds.drop("Line")
        ds = ds / PLOT_SUPPLY_UNITS
        ds.attrs["unit"] = PLOT_SUPPLY_LABEL
        plot_static_per_carrier(ds, ax, colors=colors)
        fig.tight_layout()
        fig.savefig(os.path.join(outp_dir, "supply.png"))

    if "withdrawal" in stats_list:
        fig, ax = plt.subplots()
        ds = n.statistics.withdrawal(bus_carrier=carrier)
        if "Line" in ds.index:
            ds = ds.drop("Line")
        ds = ds / PLOT_SUPPLY_UNITS
        ds.attrs["unit"] = PLOT_SUPPLY_LABEL
        plot_static_per_carrier(ds, ax, colors=colors)
        fig.tight_layout()
        fig.savefig(os.path.join(outp_dir, "withdrawal.png"))

    if "market_value" in stats_list:
        fig, ax = plt.subplots()
        ds = n.statistics.market_value(bus_carrier=carrier)
        plot_static_per_carrier(ds, ax, colors=colors)
        fig.tight_layout()
        fig.savefig(os.path.join(outp_dir, "market_value.png"))

    if "lcoe" in stats_list:
        rev_costs = calc_lcoe(n, groupby=None)
        ds = rev_costs["LCOE"]
        ds.attrs = {"name": "LCOE", "unit": "€/MWh"}
        fig, ax = plt.subplots()
        plot_static_per_carrier(ds, ax, colors=colors)
        fig.tight_layout()
        fig.savefig(os.path.join(outp_dir, "LCOE.png"))

        rev_costs = calc_lcoe(n, groupby=None)
        ds = rev_costs["profit_pu"]
        ds.attrs = {"name": "MV - LCOE", "unit": "€/MWh"}
        fig, ax = plt.subplots()
        plot_static_per_carrier(ds, ax, colors=colors)
        fig.tight_layout()
        fig.savefig(os.path.join(outp_dir, "MV_minus_LCOE.png"))<|MERGE_RESOLUTION|>--- conflicted
+++ resolved
@@ -141,19 +141,14 @@
         
         # Calculate optimal capacity for all components
         ds = n.statistics.optimal_capacity(groupby=["carrier"]).dropna()
-<<<<<<< HEAD
+        
+        # Restore original link capacities to avoid modifying the network object
+        n.links.p_nom_opt = original_p_nom_opt
+        
+        # Handle battery components correctly
         if ("Link", "battery") in ds.index:
             ds.loc[("Link", "battery charger")] = ds.loc[("Link", "battery")]
             ds.drop(index=("Link", "battery"), inplace=True)
-=======
-        
-        # Restore original link capacities to avoid modifying the network object
-        n.links.p_nom_opt = original_p_nom_opt
-        
-        # Handle battery components correctly
-        ds.loc[("Link", "battery charger")] = ds.loc[("Link", "battery")]
-        ds.drop(index=("Link", "battery"), inplace=True)
->>>>>>> 34e01a9e
         ds.drop("stations", level=1, inplace=True)
         ds = ds.groupby(level=1).sum()
         ds = ds.loc[ds.index.isin(attached_carriers)]
