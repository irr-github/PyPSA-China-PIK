--- conflicted
+++ resolved
@@ -17,13 +17,8 @@
 
 from _plot_utilities import heatmap, annotate_heatmap
 from _helpers import configure_logging, mock_snakemake, set_plot_test_backend
-<<<<<<< HEAD
 from _plot_utilities import rename_index, fix_network_names_colors
-from _pypsa_helpers import calc_lcoe, filter_carriers
-=======
-from _plot_utilities import rename_index, fix_network_names_colors, filter_carriers
-from _pypsa_helpers import calc_lcoe, calc_generation_share
->>>>>>> 45066b7d
+from _pypsa_helpers import calc_lcoe, filter_carriers, calc_generation_share
 from constants import (
     PLOT_CAP_LABEL,
     PLOT_CAP_UNITS,
@@ -35,7 +30,9 @@
 logger = logging.getLogger(__name__)
 
 
-def plot_static_per_carrier(ds: DataFrame, ax: axes.Axes, colors: DataFrame, drop_zero_vals=True, add_labels=True):
+def plot_static_per_carrier(
+    ds: DataFrame, ax: axes.Axes, colors: DataFrame, drop_zero_vals=True, add_labels=True
+):
     """Generic function to plot different statics
 
     Args:
@@ -44,7 +41,7 @@
         colors (DataFrame): colors for the carriers
         drop_zero_vals (bool, optional): Drop zeroes from data. Defaults to True.
         add_labels (bool, optional): Add value labels on bars. If None, reads from config. Defaults to None.
-    """    
+    """
     if drop_zero_vals:
         ds = ds[ds != 0]
     ds = ds.dropna()
@@ -53,12 +50,12 @@
     label = f"{ds.attrs['name']} [{ds.attrs['unit']}]"
     ds.plot.barh(color=c.values, xlabel=label, ax=ax)
     if add_labels:
-        for i, (index, value) in enumerate(ds.items()): 
-            ax.text(value, i, f"{value:.1f}", va='center', ha='left', fontsize=8)
+        for i, (index, value) in enumerate(ds.items()):
+            ax.text(value, i, f"{value:.1f}", va="center", ha="left", fontsize=8)
     ax.grid(axis="y")
 
 
-def add_second_xaxis(data:pd.Series, ax, label, **kwargs):  
+def add_second_xaxis(data: pd.Series, ax, label, **kwargs):
     """
     Add a secondary X-axis to the plot.
     Args:
@@ -67,35 +64,42 @@
         label (str): The label for the secondary X-axis.
         **kwargs: Optional keyword arguments for plot styling.
     """
-    defaults = {"color":'red', "text_offset":0.5, "markersize":8, "fontsize":9}  
-    kwargs.update(defaults)  
-
-    ax2 = ax.twiny()  
+    defaults = {"color": "red", "text_offset": 0.5, "markersize": 8, "fontsize": 9}
+    kwargs.update(defaults)
+
+    ax2 = ax.twiny()
     # # y_pos creates a sequence of integers (e.g., [0, 1, 2, 3]) to serve as distinct vertical positions
     # for each data point on the shared Y-axis. This is necessary because data.values are plotted
-    # horizontally on the secondary X-axis (ax2), requiring vertical separation for clarity.  
-    y_pos = range(len(data))  
-
-    ax2.plot(  
-        data.values,  
-        y_pos,  
-        marker='o',  
-        linestyle='',  
-        color=kwargs["color"],  
-        markersize=kwargs["markersize"],  
-        label="Generation Share (%)"  
-    )  
-
-    for i, val in enumerate(data.values):  
-        ax2.text(val + kwargs["text_offset"], i, f"{val:.1f}%", color=kwargs["color"],  
-                 va='center', ha='left', fontsize=kwargs["fontsize"])  
-
-    ax2.set_xlim(left=0)  
-    ax2.set_xlabel(label)  
-    ax2.grid(False)  
-    ax2.tick_params(axis='x', labelsize=kwargs["fontsize"])  # Remove color setting for ticks  
-
-    return ax2  
+    # horizontally on the secondary X-axis (ax2), requiring vertical separation for clarity.
+    y_pos = range(len(data))
+
+    ax2.plot(
+        data.values,
+        y_pos,
+        marker="o",
+        linestyle="",
+        color=kwargs["color"],
+        markersize=kwargs["markersize"],
+        label="Generation Share (%)",
+    )
+
+    for i, val in enumerate(data.values):
+        ax2.text(
+            val + kwargs["text_offset"],
+            i,
+            f"{val:.1f}%",
+            color=kwargs["color"],
+            va="center",
+            ha="left",
+            fontsize=kwargs["fontsize"],
+        )
+
+    ax2.set_xlim(left=0)
+    ax2.set_xlabel(label)
+    ax2.grid(False)
+    ax2.tick_params(axis="x", labelsize=kwargs["fontsize"])  # Remove color setting for ticks
+
+    return ax2
 
 
 def prepare_capacity_factor_data(n, carrier):
@@ -110,15 +114,17 @@
         cf_data.loc[("Link", "battery charger")] = cf_data.loc[("Link", "battery")]
         cf_data.drop(index=("Link", "battery"), inplace=True)
     cf_data = cf_data.groupby(level=1).mean()
-    
+
     # Theoretical capacity factor
     gen = n.generators.copy()
     p_max_pu = n.generators_t.p_max_pu
     gen["p_nom_used"] = gen["p_nom_opt"].fillna(gen["p_nom"])
     weighted_energy_per_gen = (p_max_pu * gen["p_nom_used"]).sum()
     gen["weighted_energy"] = weighted_energy_per_gen
-    
-    gen["nice_name"] = gen["carrier"].map(lambda x: n.carriers.loc[x, "nice_name"] if x in n.carriers.index else x)
+
+    gen["nice_name"] = gen["carrier"].map(
+        lambda x: n.carriers.loc[x, "nice_name"] if x in n.carriers.index else x
+    )
     grouped_energy = gen.groupby("nice_name")["weighted_energy"].sum()
     grouped_capacity = gen.groupby("nice_name")["p_nom_used"].sum()
     theoretical_cf_weighted = grouped_energy / grouped_capacity / len(n.snapshots)
@@ -137,39 +143,61 @@
     return cf_filtered, theo_cf_filtered
 
 
-def plot_capacity_factor(cf_filtered: pd.Series, 
-                         theo_cf_filtered: pd.Series, 
-                         ax: axes.Axes, 
-                         colors: dict, 
-                         **kwargs):
+def plot_capacity_factor(
+    cf_filtered: pd.Series, theo_cf_filtered: pd.Series, ax: axes.Axes, colors: dict, **kwargs
+):
     """
     Plot actual and theoretical capacity factors for each technology.
-    
+
     Args:
         cf_filtered (pd.Series): Actual capacity factors indexed by technology.
         theo_cf_filtered (pd.Series): Theoretical capacity factors indexed by technology.
         ax (matplotlib.axes.Axes): The axis to plot on.
         colors (dict): Color mapping for technologies.
-    
+
     Returns:
         matplotlib.axes.Axes: The axis with the plot.
     """
     x_pos = range(len(cf_filtered))
     width = 0.35
 
-    ax.barh([i - width/2 for i in x_pos], cf_filtered.values,
-            width, color=[colors.get(tech, "lightgrey") for tech in cf_filtered.index],
-            alpha=0.8, label='Actual CF')
-    ax.barh([i + width/2 for i in x_pos], theo_cf_filtered.values,
-            width, color=[colors.get(tech, "lightgrey") for tech in theo_cf_filtered.index],
-            alpha=0.4, label='Theoretical CF')
+    ax.barh(
+        [i - width / 2 for i in x_pos],
+        cf_filtered.values,
+        width,
+        color=[colors.get(tech, "lightgrey") for tech in cf_filtered.index],
+        alpha=0.8,
+        label="Actual CF",
+    )
+    ax.barh(
+        [i + width / 2 for i in x_pos],
+        theo_cf_filtered.values,
+        width,
+        color=[colors.get(tech, "lightgrey") for tech in theo_cf_filtered.index],
+        alpha=0.4,
+        label="Theoretical CF",
+    )
 
     for i, (tech, cf_val) in enumerate(cf_filtered.items()):
-        ax.text(cf_val + 0.01, i - width/2, f'{cf_val:.2f}', va='center', ha='left', fontsize=8,
-                bbox=dict(boxstyle="round,pad=0.2", facecolor="white", alpha=0.8))
+        ax.text(
+            cf_val + 0.01,
+            i - width / 2,
+            f"{cf_val:.2f}",
+            va="center",
+            ha="left",
+            fontsize=8,
+            bbox=dict(boxstyle="round,pad=0.2", facecolor="white", alpha=0.8),
+        )
         theo_val = theo_cf_filtered.get(tech, 0)
-        ax.text(theo_val + 0.01, i + width/2, f'{theo_val:.2f}', va='center', ha='left', fontsize=8,
-                bbox=dict(boxstyle="round,pad=0.2", facecolor="white", alpha=0.5))
+        ax.text(
+            theo_val + 0.01,
+            i + width / 2,
+            f"{theo_val:.2f}",
+            va="center",
+            ha="left",
+            fontsize=8,
+            bbox=dict(boxstyle="round,pad=0.2", facecolor="white", alpha=0.5),
+        )
 
     ax.set_yticks(list(x_pos))
     ax.set_yticklabels(cf_filtered.index)
@@ -179,7 +207,6 @@
     ax.legend()
 
     return ax
-
 
 
 def prepare_province_peakload_capacity_data(n, attached_carriers=None):
@@ -213,7 +240,7 @@
             (prov, n.carriers.loc[carrier, "nice_name"] if carrier in n.carriers.index else carrier)
             for prov, carrier in ds.index
         ],
-        names=["province", "nice_name"]
+        names=["province", "nice_name"],
     )
     cap_by_prov_tech = ds.unstack(level=-1).fillna(0)
     cap_by_prov_tech = cap_by_prov_tech.abs() / PLOT_CAP_UNITS
@@ -225,8 +252,13 @@
     # Only keep columns in attached_carriers if provided
     if attached_carriers is not None:
         # Ensure nice_name mapping for attached_carriers
-        attached_nice_names = [n.carriers.loc[c, "nice_name"] if c in n.carriers.index else c for c in attached_carriers]
-        cap_by_prov_tech = cap_by_prov_tech[[c for c in cap_by_prov_tech.columns if c in attached_nice_names]]
+        attached_nice_names = [
+            n.carriers.loc[c, "nice_name"] if c in n.carriers.index else c
+            for c in attached_carriers
+        ]
+        cap_by_prov_tech = cap_by_prov_tech[
+            [c for c in cap_by_prov_tech.columns if c in attached_nice_names]
+        ]
 
     # Merge peak load and capacity
     df_plot = cap_by_prov_tech.copy()
@@ -235,7 +267,9 @@
     # Bar columns: exclude Peak Load, only keep nonzero
     bar_cols = [c for c in df_plot.columns if c != "Peak Load"]
     bar_cols = [c for c in bar_cols if df_plot[c].sum() > 0]
-    color_list = [n.carriers.set_index("nice_name").color.get(tech, "lightgrey") for tech in bar_cols]
+    color_list = [
+        n.carriers.set_index("nice_name").color.get(tech, "lightgrey") for tech in bar_cols
+    ]
     return df_plot, bar_cols, color_list
 
 
@@ -252,7 +286,13 @@
     df_plot[bar_cols].plot(kind="barh", stacked=True, ax=ax, color=color_list, alpha=0.8)
     # Plot peak load as red vertical line
     for i, prov in enumerate(df_plot.index):
-        ax.plot(df_plot.loc[prov, "Peak Load"], i, "r|", markersize=18, label="Peak Load" if i==0 else "")
+        ax.plot(
+            df_plot.loc[prov, "Peak Load"],
+            i,
+            "r|",
+            markersize=18,
+            label="Peak Load" if i == 0 else "",
+        )
     ax.set_xlabel("Capacity [GW]")
     ax.set_ylabel("Province")
     ax.set_title("Peak Load vs Installed Capacity by Province")
@@ -308,7 +348,6 @@
     stats_list = snakemake.params.stat_types
 
     attached_carriers = filter_carriers(n, carrier)
-<<<<<<< HEAD
     if "capacity_factor" in stats_list:
         fig, ax = plt.subplots()
         ds = n.statistics.capacity_factor(groupby=["carrier"], nice_names=False).dropna()
@@ -320,15 +359,8 @@
         ds = ds.loc[ds.index.isin(attached_carriers)]
         ds.index = ds.index.map(lambda idx: n.carriers.loc[idx, "nice_name"])
         plot_static_per_carrier(ds, ax, colors=colors)
-=======
-    if "capacity_factor" in stats_list:e
-        cf_filtered, theo_cf_filtered = prepare_capacity_factor_data(n, carrier)
-        fig, ax = plt.subplots(figsize=(12, 8))
-        plot_capacity_factor(cf_filtered, theo_cf_filtered, ax, colors)
->>>>>>> 45066b7d
         fig.tight_layout()
         fig.savefig(os.path.join(outp_dir, "capacity_factor.png"))
-
 
     if "installed_capacity" in stats_list:
         fig, ax = plt.subplots()
@@ -416,11 +448,7 @@
         fig, ax = plt.subplots()
         ds = n.statistics.curtailment(bus_carrier=carrier)
         # curtailment definition only makes sense for VREs
-<<<<<<< HEAD
         vres = ["Offshore Wind", "Onshore Wind", "Solar", "Solar Residential"]
-=======
-        vres = snakemake.config["Techs"].get("non_dispatchable", ['Offshore Wind', 'Onshore Wind', 'Solar', 'Solar Residential'])
->>>>>>> 45066b7d
         vres = [v for v in vres if v in ds.index.get_level_values("carrier")]
         attrs = ds.attrs.copy()
         ds = ds.unstack()[vres].stack()
@@ -430,8 +458,12 @@
         fig.savefig(os.path.join(outp_dir, "curtailment.png"))
 
         # 1. Calculate curtailment and actual generation by province and technology
-        curtailment = n.statistics.curtailment(comps="Generator", groupby=["location", "carrier"], bus_carrier=carrier)
-        supply = n.statistics.supply(comps="Generator", groupby=["location", "carrier"], bus_carrier=carrier)
+        curtailment = n.statistics.curtailment(
+            comps="Generator", groupby=["location", "carrier"], bus_carrier=carrier
+        )
+        supply = n.statistics.supply(
+            comps="Generator", groupby=["location", "carrier"], bus_carrier=carrier
+        )
 
         # 2. Calculate curtailment rate (curtailment / (curtailment + actual generation))
         curtailment_rate = curtailment / (curtailment + supply.replace(0, np.nan)) * 100
@@ -440,7 +472,9 @@
         # 3. Convert to DataFrame for plotting
         df_rate = curtailment_rate.unstack(level=-1).fillna(0)
         # Map columns to nice_name
-        df_rate.columns = [n.carriers.loc[c, "nice_name"] if c in n.carriers.index else c for c in df_rate.columns]
+        df_rate.columns = [
+            n.carriers.loc[c, "nice_name"] if c in n.carriers.index else c for c in df_rate.columns
+        ]
         colors_nice = n.carriers.set_index("nice_name").color
         color_list = [colors_nice.get(tech, "lightgrey") for tech in df_rate.columns]
 
@@ -450,8 +484,14 @@
 
         fig, ax = plt.subplots(figsize=(14, 8))
         im, cbar = heatmap(
-            df_vre.values, df_vre.index, df_vre.columns, ax=ax,
-            cmap="magma_r", cbarlabel="Curtailment Rate [%]", vmin=0, vmax=100
+            df_vre.values,
+            df_vre.index,
+            df_vre.columns,
+            ax=ax,
+            cmap="magma_r",
+            cbarlabel="Curtailment Rate [%]",
+            vmin=0,
+            vmax=100,
         )
         annotate_heatmap(im, valfmt="{x:.1f}", size=8, threshold=50, textcolors=("black", "white"))
         ax.set_xlabel("Technology")
@@ -524,5 +564,7 @@
         fig.savefig(os.path.join(outp_dir, "MV_minus_LCOE.png"))
 
     if "province_peakload_capacity" in stats_list:
-        df_plot, bar_cols, color_list = prepare_province_peakload_capacity_data(n, attached_carriers=attached_carriers)
+        df_plot, bar_cols, color_list = prepare_province_peakload_capacity_data(
+            n, attached_carriers=attached_carriers
+        )
         plot_province_peakload_capacity(df_plot, bar_cols, color_list, outp_dir)