#!/usr/bin/env python3
# SPDX-FileCopyrightText: : 2017-2024 The PyPSA-Eur Authors
# 2014 Adapted from pypsa-eur by PyPSA-China authors
#
# SPDX-License-Identifier: MIT

import logging
import os

import matplotlib.axes as axes
import matplotlib.pyplot as plt
import numpy as np
import pandas as pd
import pypsa
import seaborn as sns
from _helpers import configure_logging, mock_snakemake, set_plot_test_backend
from _plot_utilities import (
    rename_index,
    fix_network_names_colors,
    heatmap,
    annotate_heatmap,
    make_nice_tech_colors,
)
from _pypsa_helpers import calc_lcoe, filter_carriers, calc_generation_share
from constants import (
    PLOT_CAP_LABEL,
    PLOT_CAP_UNITS,
    PLOT_SUPPLY_LABEL,
    PLOT_SUPPLY_UNITS,
)

sns.set_theme("paper", style="whitegrid")
logger = logging.getLogger(__name__)


def plot_static_per_carrier(
    ds: pd.Series, ax: axes.Axes, colors: pd.Series, drop_zero_vals=True, add_labels=True
):
    """Generic function to plot different statics

    Args:
        ds (pd.Series): the data to plot
        ax (matplotlib.axes.Axes): plotting axes
        colors (pd.Series): colors for the carriers
        drop_zero_vals (bool, optional): Drop zeroes from data. Defaults to True.
        add_labels (bool, optional): Add value labels on bars. If None, reads from config. Defaults to None.
    """
    if not ax:
        fig, ax = plt.subplots()
    else:
        fig = ax.get_figure()

    if drop_zero_vals:
        ds = ds[ds != 0]
    ds = ds.dropna()
    c = colors[ds.index.get_level_values("carrier")]
    ds = ds.pipe(rename_index)
    label = f"{ds.attrs['name']} [{ds.attrs['unit']}]"
    ds.plot(color=c.values, xlabel=label, ax=ax, kind="barh")
    if add_labels:
        ymax = ax.get_xlim()[1] * 1.05
        for i, (index, value) in enumerate(ds.items()):
<<<<<<< HEAD
            # Center the label at value/2, bold font, and choose text color based on background
            bg_color = c.values[i]
            # Convert color to RGB if needed
            rgb = to_rgb(bg_color) if isinstance(bg_color, str) else bg_color
            # Calculate luminance (perceived brightness)
            luminance = 0.299 * rgb[0] + 0.587 * rgb[1] + 0.114 * rgb[2]
            text_color = "black" if luminance > 0.5 else "white"
            txt = f"{value:.1f}" if value <= 3000 else f"{value:.1e}"
            ax.text(
                value / 2,
                i,
                txt,
                va="center",
                ha="center",
                fontsize=8,
                # fontweight="bold",
                color=text_color,
            )
=======
            align = "left"
            txt = f"{value:.2f}" if value <= 100 else f"{value:.1e}"
            ax.text(ymax, i, txt, va="center", ha=align, fontsize=8)
        # # Add outer y-ticks at the right y-axis frame
        # ax.tick_params(axis="y", direction="out", right=True, left=False)
>>>>>>> 9f99fc1c
    ax.grid(axis="y")
    fig.tight_layout()

    return fig


def filter_small_caps(n: pypsa.Network, threshold=100):
    """Drop small capacities for plotting (eliminate numerical zeroes)
    -> this would be more robust based on the objective cost tolerance

    Args:
        n (pypsa.Network): the pypsa network to remove small comps from
        threshold (int, optional): the removal threshold. Defaults to 100.
    """
    for c in ["links", "generators", "stores", "storage_units"]:
        attr = "e_nom_opt" if c == "stores" else "p_nom_opt"
        comp = getattr(n, c)
        mask = comp[attr] > threshold
        comp = comp.loc[mask]
        setattr(n, c, comp)


def set_link_output_capacities(n: pypsa.Network, carriers: list) -> pd.DataFrame:
    """Set link capacity to output and not input.
    PyPSA uses input link capacities but typically want to report output capacities (e.g MWel)

    Args:
        n (pypsa.Network): The PyPSA network instance.
        carriers (list): List of carrier names to adjust.
    Returns:
        pd.DataFrame: the original link capacities.
    """
    # Temporarily save original link capacities
    original_p_nom_opt = n.links.p_nom_opt.copy()

    # For links where bus1 is AC, multiply capacity by efficiency coefficient to get AC side capacity
    ac_links = n.links[n.links.bus1.map(n.buses.carrier).isin(carriers)].index
    n.links.loc[ac_links, "p_nom_opt"] *= n.links.loc[ac_links, "efficiency"]

    # ignore lossy link dummies
    pseudo_links = n.links.query("Link.str.contains('reversed') & capital_cost ==0 ").index
    n.links.loc[pseudo_links, "p_nom_opt"] = 0

    return original_p_nom_opt


def fix_load_carriers(n: pypsa.Network, config: dict):
    """Set unspecified load carriers to load

    Args:
        n (pypsa.Network): The PyPSA network instance.
        config (dict): the plotting config
    """
    mask = n.loads.query("carrier==''").index
    n.loads.loc[mask, "carrier"] = "Load"
    n.carriers.loc["Load", ["nice_name", "color"]] = (
        "Load",
        config["tech_colors"]["electric load"],
    )


def add_second_xaxis(data: pd.Series, ax, label, **kwargs):
    """
    Add a secondary X-axis to the plot.

    Args:
        data (pd.Series): The data to plot. Its values will be plotted on the secondary X-axis.
        ax (matplotlib.axes.Axes): The main matplotlib Axes object.
        label (str): The label for the secondary X-axis.
        **kwargs: Optional keyword arguments for plot styling.
    """
    defaults = {"color": "red", "text_offset": 0.5, "markersize": 8, "fontsize": 9}
    kwargs.update(defaults)

    ax2 = ax.twiny()
    # # y_pos creates a sequence of integers (e.g., [0, 1, 2, 3]) to serve as distinct vertical positions
    # for each data point on the shared Y-axis. This is necessary because data.values are plotted
    # horizontally on the secondary X-axis (ax2), requiring vertical separation for clarity.
    y_pos = range(len(data))

    ax2.plot(
        data.values,
        y_pos,
        marker="o",
        linestyle="",
        color=kwargs["color"],
        markersize=kwargs["markersize"],
        label="Generation Share (%)",
    )

    for i, val in enumerate(data.values):
        ax2.text(
            val + kwargs["text_offset"],
            i,
            f"{val:.1f}%",
            color=kwargs["color"],
            va="center",
            ha="left",
            fontsize=kwargs["fontsize"],
        )

    ax2.set_xlim(left=0)
    ax2.set_xlabel(label)
    ax2.grid(False)
    ax2.tick_params(axis="x", labelsize=kwargs["fontsize"])  # Remove color setting for ticks

    return ax2


def prepare_capacity_factor_data(n: pypsa.Network, carrier: str):
    """
    Prepare Series for actual and theoretical capacity factors per technology.
    Args:
        n (pypsa.Network): The PyPSA network instance.
        carrier (str): The carrier for which to prepare the data.
    Returns:
        cf_filtered: Series of actual capacity factors (index: nice_name)
        theo_cf_filtered: Series of theoretical capacity factors (index: nice_name)
    """
    cf_data = n.statistics.capacity_factor(groupby=["carrier"]).dropna()
    if ("Link", "battery") in cf_data.index:
        cf_data.loc[("Link", "battery charger")] = cf_data.loc[("Link", "battery")]
        cf_data.drop(index=("Link", "battery"), inplace=True)
    cf_data = cf_data.groupby(level=1).mean()

    # Theoretical capacity factor
    gen = n.generators.copy()
    p_max_pu = n.generators_t.p_max_pu
    gen["p_nom_used"] = gen["p_nom_opt"].fillna(gen["p_nom"])
    weighted_energy_per_gen = (p_max_pu * gen["p_nom_used"]).sum()
    gen["weighted_energy"] = weighted_energy_per_gen

    gen["nice_name"] = gen["carrier"].map(
        lambda x: n.carriers.loc[x, "nice_name"] if x in n.carriers.index else x
    )
    grouped_energy = gen.groupby("nice_name")["weighted_energy"].sum()
    grouped_capacity = gen.groupby("nice_name")["p_nom_used"].sum()
    theoretical_cf_weighted = grouped_energy / grouped_capacity / len(n.snapshots)

    # Only keep technologies present in both actual and theoretical CF
    common_techs = cf_data.index.intersection(theoretical_cf_weighted.index)
    cf_filtered = cf_data.loc[common_techs]
    theo_cf_filtered = theoretical_cf_weighted.loc[cf_filtered.index]
    # Todo: use config nondispatchable_techs
    non_zero_mask = (cf_filtered != 0) & (theo_cf_filtered != 0)
    cf_filtered = cf_filtered[non_zero_mask]
    theo_cf_filtered = theo_cf_filtered[non_zero_mask]
    cf_filtered = cf_filtered.sort_values(ascending=True)
    theo_cf_filtered = theo_cf_filtered.loc[cf_filtered.index]

    return cf_filtered, theo_cf_filtered


def plot_capacity_factor(
    cf_filtered: pd.Series, theo_cf_filtered: pd.Series, ax: axes.Axes, colors: dict, **kwargs
):
    """
    Plot actual and theoretical capacity factors for each technology.

    Args:
        cf_filtered (pd.Series): Actual capacity factors indexed by technology.
        theo_cf_filtered (pd.Series): Theoretical capacity factors indexed by technology.
        ax (matplotlib.axes.Axes): The axis to plot on.
        colors (dict): Color mapping for technologies.

    Returns:
        matplotlib.axes.Axes: The axis with the plot.
    """
    x_pos = range(len(cf_filtered))
    width = 0.35

    ax.barh(
        [i - width / 2 for i in x_pos],
        cf_filtered.values,
        width,
        color=[colors.get(tech, "lightgrey") for tech in cf_filtered.index],
        alpha=0.8,
        label="Actual CF",
    )
    ax.barh(
        [i + width / 2 for i in x_pos],
        theo_cf_filtered.values,
        width,
        color=[colors.get(tech, "lightgrey") for tech in theo_cf_filtered.index],
        alpha=0.4,
        label="Theoretical CF",
    )

    for i, (tech, cf_val) in enumerate(cf_filtered.items()):
        ax.text(
            cf_val + 0.01,
            i - width / 2,
            f"{cf_val:.2f}",
            va="center",
            ha="left",
            fontsize=8,
            bbox=dict(boxstyle="round,pad=0.2", facecolor="white", alpha=0.8),
        )
        theo_val = theo_cf_filtered.get(tech, 0)
        ax.text(
            theo_val + 0.01,
            i + width / 2,
            f"{theo_val:.2f}",
            va="center",
            ha="left",
            fontsize=8,
            bbox=dict(boxstyle="round,pad=0.2", facecolor="white", alpha=0.5),
        )

    ax.set_yticks(list(x_pos))
    ax.set_yticklabels(cf_filtered.index)
    ax.set_xlabel("Capacity Factor")
    ax.set_xlim(0, max(cf_filtered.max(), theo_cf_filtered.max()) * 1.1)
    ax.grid(False)
    ax.legend()

    return ax


def prepare_province_peakload_capacity_data(n, attached_carriers=None):
    """
    Prepare DataFrame for province peak load and installed capacity by technology.

    Returns:
        df_plot: DataFrame with provinces as index, columns as technologies and 'Peak Load'.
        bar_cols: List of technology columns to plot as bars.
        color_list: List of colors for each technology.
    """
    # Calculate peak load per province
    load = n.loads.copy()
    load["province"] = load["bus"].map(n.buses["location"])
    peak_load = n.loads_t.p_set.groupby(load["province"], axis=1).sum().max()
    peak_load = peak_load / PLOT_CAP_UNITS  # ensure peak load is in GW

    # Calculate installed capacity per province and technology using optimal_capacity
    ds = n.statistics.optimal_capacity(groupby=["location", "carrier"]).dropna()
    valid_components = ["Generator", "StorageUnit", "Link"]
    ds = ds.loc[ds.index.get_level_values(0).isin(valid_components)]
    if ("Link", "battery") in ds.index:
        ds.loc[("Link", "battery charger")] = ds.loc[("Link", "battery")]
        ds = ds.drop(index=("Link", "battery"))
    if "stations" in ds.index.get_level_values(2):
        ds = ds.drop("stations", level=2)
    if "load shedding" in ds.index.get_level_values(2):
        ds = ds.drop("load shedding", level=2)
    ds = ds.groupby(level=[1, 2]).sum()
    ds.index = pd.MultiIndex.from_tuples(
        [
            (prov, n.carriers.loc[carrier, "nice_name"] if carrier in n.carriers.index else carrier)
            for prov, carrier in ds.index
        ],
        names=["province", "nice_name"],
    )
    cap_by_prov_tech = ds.unstack(level=-1).fillna(0)
    cap_by_prov_tech = cap_by_prov_tech.abs() / PLOT_CAP_UNITS

    if "Battery Discharger" in cap_by_prov_tech.columns:
        cap_by_prov_tech = cap_by_prov_tech.drop(columns="Battery Discharger")
    if "AC" in cap_by_prov_tech.columns:
        cap_by_prov_tech = cap_by_prov_tech.drop(columns="AC")
    # Only keep columns in attached_carriers if provided
    if attached_carriers is not None:
        # Ensure nice_name mapping for attached_carriers
        attached_nice_names = [
            n.carriers.loc[c, "nice_name"] if c in n.carriers.index else c
            for c in attached_carriers
        ]
        cap_by_prov_tech = cap_by_prov_tech[
            [c for c in cap_by_prov_tech.columns if c in attached_nice_names]
        ]

    # Merge peak load and capacity
    df_plot = cap_by_prov_tech.copy()
    df_plot["Peak Load"] = peak_load

    # Bar columns: exclude Peak Load, only keep nonzero
    bar_cols = [c for c in df_plot.columns if c != "Peak Load"]
    bar_cols = [c for c in bar_cols if df_plot[c].sum() > 0]
    color_list = [
        n.carriers.set_index("nice_name").color.get(tech, "lightgrey") for tech in bar_cols
    ]
    return df_plot, bar_cols, color_list


def plot_province_peakload_capacity(df_plot, bar_cols, color_list, outp_dir):
    """
    Plot province peak load vs installed capacity by technology.

    Args:
        df_plot: DataFrame with provinces as index, columns as technologies and 'Peak Load'.
        bar_cols: List of technology columns to plot as bars.
        color_list: List of colors for each technology.
        outp_dir: Output directory for saving the figure.
    """
    fig, ax = plt.subplots(figsize=(14, 8))

    df_plot[bar_cols].plot(kind="barh", stacked=True, ax=ax, color=color_list, alpha=0.8)
    # Plot peak load as red vertical line
    for i, prov in enumerate(df_plot.index):
        ax.plot(
            df_plot.loc[prov, "Peak Load"],
            i,
            "r|",
            markersize=18,
            label="Peak Load" if i == 0 else "",
        )
    ax.set_xlabel("Capacity [GW]")
    ax.set_ylabel("Province")
    ax.set_title("Peak Load vs Installed Capacity by Province")
    ax.grid(False)
    # Only keep one Peak Load legend
    handles, labels = ax.get_legend_handles_labels()
    seen = set()
    new_handles, new_labels = [], []
    for h, l in zip(handles, labels):
        if l not in seen:
            new_handles.append(h)
            new_labels.append(l)
            seen.add(l)
    ax.legend(new_handles, new_labels, loc="best")
    fig.tight_layout()
    fig.savefig(os.path.join(outp_dir, "province_peakload_capacity.png"))


if __name__ == "__main__":
    if "snakemake" not in globals():
        snakemake = mock_snakemake(
            "plot_statistics",
            carrier="AC",
<<<<<<< HEAD
            planning_horizons="2030",
            # co2_pathway="exp175default",
            # planning_horizons="2130",
            co2_pathway="SSP2-PkBudg1000-pseudo-coupled",
            topology="current+FCG",
            # heating_demand="positive",
            configfiles="resources/tmp/pseudo_coupled.yml",
=======
            planning_horizons="2060",
            co2_pathway="exp175default",
            topology="current+FCG",
            heating_demand="positive",
            # configfiles="resources/tmp/pseudo-coupled.yaml",
>>>>>>> 9f99fc1c
        )
    configure_logging(snakemake)
    set_plot_test_backend(snakemake.config)

    n = pypsa.Network(snakemake.input.network)
<<<<<<< HEAD
    carrier = snakemake.params.carrier
    config = snakemake.config["plotting"]
    # # incase an old version need to add missing info to network
    fix_network_names_colors(n, snakemake.config)

    n.loads.carrier = "load"
    n.carriers.loc["load", ["nice_name", "color"]] = (
        "Load",
        config["tech_colors"]["electric load"],
    )

    colors = n.carriers.set_index("nice_name").color.where(lambda s: s != "", "lightgrey")

=======
    carriers = snakemake.params.carriers
    config = snakemake.config["plotting"]
>>>>>>> 9f99fc1c
    outp_dir = snakemake.output.stats_dir
    if not os.path.exists(outp_dir):
        os.makedirs(outp_dir)

    # remove small capacities
    filter_small_caps(n, config["capacity_threshold"])
    # backward compat: add missing info to network
    fix_network_names_colors(n, snakemake.config)
    # fix_load_carriers
    fix_load_carriers(n, config)
    extra_c = {
        "Load": config["tech_colors"]["electric load"],
        "transmission losses": config["tech_colors"]["transmission losses"],
    }
    nice_tech_colors = make_nice_tech_colors(config["tech_colors"], config["nice_names"])
    nice_tech_colors.update(extra_c)
    colors = pd.Series(nice_tech_colors)

    # Get configuration from snakemake
    report_output_power = snakemake.config.get("reporting", {}).get(
        "adjust_link_capacities_by_efficiency", True
    )
    if report_output_power:
        original_p_nom_opt = set_link_output_capacities(n, carriers=["AC", "heat"])

    attached_carriers = filter_carriers(n, carriers)

    stats_list = snakemake.params.stat_types
    labels_list = config["statistics"]["add_labels"]
    add_label = {plot_type: False for plot_type in stats_list}
    add_label.update({plot_type: True for plot_type in labels_list})

    # write values for selected plots
    labels_list = config["statistics"]["add_labels"]
    add_label = {plot_type: False for plot_type in stats_list}
    add_label.update({plot_type: True for plot_type in labels_list})

    # DEFINE A SETTING FOR EACH PLOT WITH A FUNCTION AND UNITS
    # loop over all settings, apply function, post process as needed (group)
    # CARE: ds is converted to a seir
    grouper = n.statistics.groupers.get_carrier_and_bus_carrier
    STATS_SETTINGS = {
        "capacity_factor": {
            "calc": n.statistics.capacity_factor,
            "pre": lambda ds: _handle_battery(ds),
            "post": lambda ds: ds.groupby(["carrier", "bus_carrier"]).first(),
            "unit": None,
            "extra": None,
            "filename": "capacity_factor.png",
        },
        "installed_capacity": {
            "calc": n.statistics.installed_capacity,
            "pre": None,
            "post": lambda ds: ds.groupby(["carrier", "bus_carrier"]).sum(),
            "unit": PLOT_CAP_LABEL,
            "conversion": PLOT_CAP_UNITS,
            "extra": lambda ds: ds.drop("Line") if "Line" in ds.index else ds,
            "filename": "installed_capacity.png",
        },
        "optimal_capacity": {
            "calc": n.statistics.optimal_capacity,
            "pre": lambda ds: _handle_battery(ds).abs(),
            "post": lambda ds: ds.groupby(["carrier", "bus_carrier"]).sum(),
            "conversion": PLOT_CAP_UNITS,
            "extra": None,
            "filename": "optimal_capacity.png",
        },
        "capital_expenditure": {
            "calc": n.statistics.capex,
            "pre": None,
            "post": lambda ds: ds.groupby(["carrier", "bus_carrier"]).sum(),
            "unit": None,
            "unit": "bn eur",
            "conversion": 1e9,
            "extra": None,
            "filename": "capex.png",
        },
        "operational_expenditure": {
            "calc": n.statistics.opex,
            "pre": None,
            "post": lambda ds: ds.groupby(["carrier", "bus_carrier"]).sum(),
            "unit": "bn€",
            "conversion": 1e9,
            "extra": None,
            "filename": "opex.png",
        },
        "supply": {
            "calc": n.statistics.supply,
            "pre": None,
            "unit": PLOT_SUPPLY_LABEL,
            "conversion": PLOT_SUPPLY_UNITS,
            "extra": lambda ds: ds.drop("Line") if "Line" in ds.index else ds,
            "filename": "supply.png",
        },
        "withdrawal": {
            "calc": n.statistics.withdrawal,
            "pre": None,
            "post": lambda ds: ds.groupby(["carrier", "bus_carrier"]).sum(),
            "unit": PLOT_SUPPLY_LABEL,
            "conversion": PLOT_SUPPLY_UNITS,
            "extra": lambda ds: ds.drop("Line") if "Line" in ds.index else ds,
            "filename": "withdrawal.png",
        },
        "market_value": {
            "calc": n.statistics.market_value,
            "pre": None,
            "post": lambda ds: ds.groupby(["carrier", "bus_carrier"]).sum(),
            "unit": "€/MWh",
            "figsize": (12, 8),
            "extra": "market_value",
            "filename": "market_value.png",
        },
        "lcoe": {
            # ugly kwargs trick
            "calc": lambda **x: calc_lcoe(n)["LCOE"],
            "pre": None,
            "post": lambda ds: ds.groupby(["carrier"]).first(),
            "unit": "€/MWh",
            "extra": None,
            "filename": "LCOE.png",
        },
        "mv_minus_lcoe": {
            "calc": lambda **x: calc_lcoe(n)["profit_pu"],
            "pre": None,
            "post": lambda ds: ds.groupby(["carrier"]).first(),
            "unit": "€/MWh",
            "extra": None,
            "filename": "MV_minus_LCOE.png",
        },
    }

    # Helper functions for special handling
    def _handle_battery(ds):
        if ("Link", "battery") in ds.index:
            ds.loc[("Link", "battery charger", "AC")] = ds.loc[("Link", "battery", "AC")]
            ds.drop(index=("Link", "battery"), inplace=True)
<<<<<<< HEAD
        ds = ds.groupby(level=1).first()
        ds = ds.loc[ds.index.isin(attached_carriers)]
        ds.index = ds.index.map(lambda idx: n.carriers.loc[idx, "nice_name"])
        plot_static_per_carrier(
            ds, ax, colors=colors, add_labels=add_label.get("capacity_factor", False)
        )
        fig.tight_layout()
        fig.savefig(os.path.join(outp_dir, "capacity_factor.png"))

    if "installed_capacity" in stats_list:
        fig, ax = plt.subplots()
        ds = n.statistics.installed_capacity(groupby=["carrier"], nice_names=False).dropna()
        ds.drop("stations", level=1, inplace=True)
        ds = ds.groupby(level=1).sum()
        ds = ds.loc[ds.index.isin(attached_carriers)]
        ds.index = ds.index.map(lambda idx: n.carriers.loc[idx, "nice_name"])
        if "Line" in ds.index:
            ds = ds.drop("Line")
        ds = ds.drop(("Generator", "Load"), errors="ignore")
        ds = ds.abs() / PLOT_CAP_UNITS
        ds.attrs["unit"] = PLOT_CAP_LABEL
        plot_static_per_carrier(
            ds, ax, colors=colors, add_labels=add_label.get("installed_capacity", False)
        )
        fig.tight_layout()
        fig.savefig(os.path.join(outp_dir, "installed_capacity.png"))

    if "optimal_capacity" in stats_list:
        fig, ax = plt.subplots()

        # Temporarily save original link capacities
        original_p_nom_opt = n.links.p_nom_opt.copy()

        # Get configuration from snakemake
        adjust_link_capacities = snakemake.config.get("reporting", {}).get(
            "adjust_link_capacities_by_efficiency", False
        )

        # Drop reversed links & report AC capacities for links from X to AC
        if adjust_link_capacities:
            # For links where bus1 is AC, multiply capacity by efficiency coefficient to get AC side capacity
            ac_links = n.links[n.links.bus1.map(n.buses.carrier) == "AC"].index
            n.links.loc[ac_links, "p_nom_opt"] *= n.links.loc[ac_links, "efficiency"]

            # ignore lossy link dummies
            pseudo_links = n.links.query("Link.str.contains('reversed') & capital_cost ==0 ").index
            n.links.loc[pseudo_links, "p_nom_opt"] = 0

        # Calculate optimal capacity for all components
        ds = n.statistics.optimal_capacity(groupby=["carrier"], nice_names=False).dropna()

        # Restore original link capacities to avoid modifying the network object
        n.links.p_nom_opt = original_p_nom_opt
=======
        return ds
>>>>>>> 9f99fc1c

    def _handle_water_tanks(ds):
        if ("Link", "battery") in ds.index:
            ds.loc[("Link", "battery charger")] = ds.loc[("Link", "battery")]
            ds.drop(index=("Link", "battery"), inplace=True)
<<<<<<< HEAD
        ds.drop("stations", level=1, inplace=True)
        if "Load Shedding" in ds.index.get_level_values(1):
            ds.drop("Load Shedding", level=1, inplace=True)
        ds = ds.groupby(level=1).sum()
        ds = ds.loc[ds.index.isin(attached_carriers)]
        ds.index = ds.index.map(lambda idx: n.carriers.loc[idx, "nice_name"])
        if "Line" in ds.index:
            ds = ds.drop("Line")
        ds = ds.drop(("Generator", "Load"), errors="ignore")
        ds = ds.abs() / PLOT_CAP_UNITS
        ds.attrs["unit"] = PLOT_CAP_LABEL
        plot_static_per_carrier(
            ds, ax, colors=colors, add_labels=add_label.get("optimal_capacity", False)
        )
        fig.tight_layout()
        fig.savefig(os.path.join(outp_dir, "optimal_capacity.png"))

    if "capital_expenditure" in stats_list:
        fig, ax = plt.subplots()
        ds = n.statistics.capex(groupby=["carrier"]).dropna()
        ds = ds.groupby(level=1).sum()
        ds = ds.loc[ds.index.isin(attached_carriers)]
        ds.index = ds.index.map(lambda idx: n.carriers.loc[idx, "nice_name"])
        plot_static_per_carrier(
            ds, ax, colors=colors, add_labels=add_label.get("capital_expenditure", False)
        )
        fig.tight_layout()
        fig.savefig(os.path.join(outp_dir, "capex.png"))

    if "operational_expenditure" in stats_list:
        fig, ax = plt.subplots()
        ds = n.statistics.opex(groupby=["carrier"]).dropna()
        ds = ds.groupby(level=1).sum()
        ds = ds.loc[ds.index.isin(attached_carriers)]
        ds.index = ds.index.map(lambda idx: n.carriers.loc[idx, "nice_name"])
        plot_static_per_carrier(
            ds, ax, colors=colors, add_labels=add_label.get("operational_expenditure", False)
        )
        fig.tight_layout()
        fig.savefig(os.path.join(outp_dir, "opex.png"))

    if "curtailment" in stats_list:
        fig, ax = plt.subplots()
        ds = n.statistics.curtailment(bus_carrier=carrier)
        # curtailment definition only makes sense for VREs
        vres = ["Offshore Wind", "Onshore Wind", "Solar", "Solar Residential"]
        vres = [v for v in vres if v in ds.index.get_level_values("carrier")]
        attrs = ds.attrs.copy()
        ds = ds.unstack()[vres].stack()
        ds.attrs = attrs
        plot_static_per_carrier(
            ds, ax, colors=colors, add_labels=add_label.get("curtailment", False)
        )
        fig.tight_layout()
        fig.savefig(os.path.join(outp_dir, "curtailment.png"))

        # 1. Calculate curtailment and actual generation by province and technology
        curtailment = n.statistics.curtailment(
            comps="Generator", groupby=["location", "carrier"], bus_carrier=carrier
        )
        supply = n.statistics.supply(
            comps="Generator", groupby=["location", "carrier"], bus_carrier=carrier
        )

        # 2. Calculate curtailment rate (curtailment / (curtailment + actual generation))
        curtailment_rate = curtailment / (curtailment + supply.replace(0, np.nan)) * 100
        curtailment_rate = curtailment_rate.fillna(0)

        # 3. Convert to DataFrame for plotting
        df_rate = curtailment_rate.unstack(level=-1).fillna(0)
        # Map columns to nice_name
        df_rate.columns = [
            n.carriers.loc[c, "nice_name"] if c in n.carriers.index else c for c in df_rate.columns
        ]
        colors_nice = n.carriers.set_index("nice_name").color
        color_list = [colors_nice.get(tech, "lightgrey") for tech in df_rate.columns]

        vre_techs = snakemake.config["Techs"]["vre_techs"]
        vre_cols = [c for c in df_rate.columns if any(v.lower() in c.lower() for v in vre_techs)]
        df_vre = df_rate[vre_cols]

        fig, ax = plt.subplots(figsize=(14, 8))
        im, cbar = heatmap(
            df_vre.values,
            df_vre.index,
            df_vre.columns,
            ax=ax,
            cmap="magma_r",
            cbarlabel="Curtailment Rate [%]",
            vmin=0,
            vmax=100,
        )
        annotate_heatmap(im, valfmt="{x:.1f}", size=8, threshold=50, textcolors=("black", "white"))
        ax.set_xlabel("Technology")
        ax.set_ylabel("Province")
        ax.set_title("Curtailment Rate Heatmap by Province and Technology")
        ax.grid(False)
        plt.tight_layout()
        plt.savefig(os.path.join(outp_dir, "curtailment_heatmap.png"))
        plt.close()

    if "supply" in stats_list:
        fig, ax = plt.subplots()
        ds = n.statistics.supply(bus_carrier=carrier)
        if "Line" in ds.index:
            ds = ds.drop("Line")
        ds = ds / PLOT_SUPPLY_UNITS
        ds.attrs["unit"] = PLOT_SUPPLY_LABEL
        plot_static_per_carrier(ds, ax, colors=colors, add_labels=add_label.get("supply", False))
        fig.tight_layout()
        fig.savefig(os.path.join(outp_dir, "supply.png"))

    if "withdrawal" in stats_list:
        fig, ax = plt.subplots()
        ds = n.statistics.withdrawal(bus_carrier=carrier)
        if "Line" in ds.index:
            ds = ds.drop("Line")
        ds = ds / PLOT_SUPPLY_UNITS
        ds.attrs["unit"] = PLOT_SUPPLY_LABEL
        plot_static_per_carrier(
            ds, ax, colors=colors, add_labels=add_label.get("withdrawal", False)
        )
        fig.tight_layout()
        fig.savefig(os.path.join(outp_dir, "withdrawal.png"))

    if "market_value" in stats_list:
        fig, ax = plt.subplots(figsize=(12, 8))
        min_gen_share = snakemake.config.get("market_value", {}).get("min_gen_share", 0.01)
        ds = n.statistics.market_value(bus_carrier=carrier, comps="Generator")
        ds.attrs = {"name": "Market Value", "unit": "€/MWh"}
        df = pd.DataFrame({"MV": ds})
        df = calc_generation_share(df, n, carrier)
        df = df.dropna()
        df = df[df["GenShare"] >= min_gen_share]
        df = df.sort_values("MV")
        # Restore attrs to the series after DataFrame operations
        mv_series = df["MV"]
        mv_series.attrs = {"name": "Market Value", "unit": "€/MWh"}
        plot_static_per_carrier(
            mv_series, ax=ax, colors=colors, add_labels=add_label.get("market_value", False)
        )
        add_second_xaxis(df["GenShare"], ax, "Generation Share [%]")
        fig.tight_layout()
        fig.savefig(os.path.join(outp_dir, "market_value.png"))

    if "lcoe" in stats_list:
        rev_costs = calc_lcoe(n, groupby=None)
        ds = rev_costs["LCOE"].copy()
        if "load shedding" in ds.index.get_level_values(1):
            ds.drop("load shedding", level=1, inplace=True)
        if "H2" in ds.index.get_level_values(1):
            ds.drop("H2", level=1, inplace=True)
        ds.attrs = {"name": "LCOE", "unit": "€/MWh"}
        fig, ax = plt.subplots()
        plot_static_per_carrier(ds, ax, colors=colors, add_labels=add_label.get("lcoe", False))
        fig.tight_layout()
        fig.savefig(os.path.join(outp_dir, "LCOE.png"))

    if "mv_minus_lcoe" in stats_list:
        if "lcoe" not in stats_list:
            rev_costs = calc_lcoe(n, groupby=None)
        ds = rev_costs["profit_pu"].copy()
        ds.attrs = {"name": "MV - LCOE", "unit": "€/MWh"}
        fig, ax = plt.subplots()
        plot_static_per_carrier(
            ds, ax, colors=colors, add_labels=add_label.get("mv_minus_lcoe", False)
        )
        fig.tight_layout()
        fig.savefig(os.path.join(outp_dir, "MV_minus_LCOE.png"))

    if "province_peakload_capacity" in stats_list:
        df_plot, bar_cols, color_list = prepare_province_peakload_capacity_data(
            n, attached_carriers=attached_carriers
        )
        plot_province_peakload_capacity(df_plot, bar_cols, color_list, outp_dir)
=======
        return ds

    end_carriers = ["H2", "heat", "AC"]
    # Main loop for statistics
    for stat in stats_list:
        if stat not in STATS_SETTINGS:
            logger.warning(f"Statistic '{stat}' not recognized. Skipping.")
            continue
        settings = STATS_SETTINGS[stat]

        if stat == "optimal_capacity":
            pass
        # Calculate
        ds = settings["calc"](groupby=grouper, bus_carrier=carriers, nice_names=False).dropna()

        conversion = settings.get("conversion", 1)
        ds /= conversion
        # Preprocess
        if settings.get("pre"):
            ds = settings["pre"](ds)
        ds = ds.reset_index()
        # Postprocess
        if settings.get("post"):
            ds = settings["post"](ds)

        ds.attrs.update({"name": stat, "unit": settings.get("unit", "")})

        # perform plotting
        ds = ds.reset_index()
        if "bus_carrier" in ds.columns:
            plot_carriers = ds.bus_carrier.unique()
            plot_carriers = [car for car in plot_carriers if car in end_carriers]
        else:
            plot_carriers = ["AC"]
            ds.loc[:, "bus_carrier"] = "AC"

        for plot_carrier in plot_carriers:
            ds_plot = ds.query("bus_carrier==@plot_carrier").set_index("carrier")
            ds_plot.rename(
                columns={0: "value", "objective": "value", "LCOE": "value", "profit_pu": "value"},
                inplace=True,
            )
            ds_plot = ds_plot["value"]
            fig, ax = plt.subplots(**settings.get("fig_opts", {}))
            plot_static_per_carrier(
                ds_plot, ax, colors=colors, add_labels=add_label.get(stat, False)
            )
            fig.tight_layout()
            if len(plot_carriers) == 1 or plot_carrier == "AC":
                fname = settings["filename"]
            else:
                fname = settings["filename"].replace(".png", f"_{plot_carrier}.png")
            fig.savefig(os.path.join(outp_dir, fname))
>>>>>>> 9f99fc1c
<|MERGE_RESOLUTION|>--- conflicted
+++ resolved
@@ -56,36 +56,15 @@
     c = colors[ds.index.get_level_values("carrier")]
     ds = ds.pipe(rename_index)
     label = f"{ds.attrs['name']} [{ds.attrs['unit']}]"
-    ds.plot(color=c.values, xlabel=label, ax=ax, kind="barh")
+    ds.plot.barh(color=c.values, xlabel=label, ax=ax)
     if add_labels:
         ymax = ax.get_xlim()[1] * 1.05
         for i, (index, value) in enumerate(ds.items()):
-<<<<<<< HEAD
-            # Center the label at value/2, bold font, and choose text color based on background
-            bg_color = c.values[i]
-            # Convert color to RGB if needed
-            rgb = to_rgb(bg_color) if isinstance(bg_color, str) else bg_color
-            # Calculate luminance (perceived brightness)
-            luminance = 0.299 * rgb[0] + 0.587 * rgb[1] + 0.114 * rgb[2]
-            text_color = "black" if luminance > 0.5 else "white"
-            txt = f"{value:.1f}" if value <= 3000 else f"{value:.1e}"
-            ax.text(
-                value / 2,
-                i,
-                txt,
-                va="center",
-                ha="center",
-                fontsize=8,
-                # fontweight="bold",
-                color=text_color,
-            )
-=======
             align = "left"
             txt = f"{value:.2f}" if value <= 100 else f"{value:.1e}"
             ax.text(ymax, i, txt, va="center", ha=align, fontsize=8)
         # # Add outer y-ticks at the right y-axis frame
         # ax.tick_params(axis="y", direction="out", right=True, left=False)
->>>>>>> 9f99fc1c
     ax.grid(axis="y")
     fig.tight_layout()
 
@@ -415,44 +394,18 @@
         snakemake = mock_snakemake(
             "plot_statistics",
             carrier="AC",
-<<<<<<< HEAD
-            planning_horizons="2030",
-            # co2_pathway="exp175default",
-            # planning_horizons="2130",
-            co2_pathway="SSP2-PkBudg1000-pseudo-coupled",
-            topology="current+FCG",
-            # heating_demand="positive",
-            configfiles="resources/tmp/pseudo_coupled.yml",
-=======
             planning_horizons="2060",
             co2_pathway="exp175default",
             topology="current+FCG",
             heating_demand="positive",
             # configfiles="resources/tmp/pseudo-coupled.yaml",
->>>>>>> 9f99fc1c
         )
     configure_logging(snakemake)
     set_plot_test_backend(snakemake.config)
 
     n = pypsa.Network(snakemake.input.network)
-<<<<<<< HEAD
-    carrier = snakemake.params.carrier
-    config = snakemake.config["plotting"]
-    # # incase an old version need to add missing info to network
-    fix_network_names_colors(n, snakemake.config)
-
-    n.loads.carrier = "load"
-    n.carriers.loc["load", ["nice_name", "color"]] = (
-        "Load",
-        config["tech_colors"]["electric load"],
-    )
-
-    colors = n.carriers.set_index("nice_name").color.where(lambda s: s != "", "lightgrey")
-
-=======
     carriers = snakemake.params.carriers
     config = snakemake.config["plotting"]
->>>>>>> 9f99fc1c
     outp_dir = snakemake.output.stats_dir
     if not os.path.exists(outp_dir):
         os.makedirs(outp_dir)
@@ -481,9 +434,6 @@
     attached_carriers = filter_carriers(n, carriers)
 
     stats_list = snakemake.params.stat_types
-    labels_list = config["statistics"]["add_labels"]
-    add_label = {plot_type: False for plot_type in stats_list}
-    add_label.update({plot_type: True for plot_type in labels_list})
 
     # write values for selected plots
     labels_list = config["statistics"]["add_labels"]
@@ -589,245 +539,12 @@
         if ("Link", "battery") in ds.index:
             ds.loc[("Link", "battery charger", "AC")] = ds.loc[("Link", "battery", "AC")]
             ds.drop(index=("Link", "battery"), inplace=True)
-<<<<<<< HEAD
-        ds = ds.groupby(level=1).first()
-        ds = ds.loc[ds.index.isin(attached_carriers)]
-        ds.index = ds.index.map(lambda idx: n.carriers.loc[idx, "nice_name"])
-        plot_static_per_carrier(
-            ds, ax, colors=colors, add_labels=add_label.get("capacity_factor", False)
-        )
-        fig.tight_layout()
-        fig.savefig(os.path.join(outp_dir, "capacity_factor.png"))
-
-    if "installed_capacity" in stats_list:
-        fig, ax = plt.subplots()
-        ds = n.statistics.installed_capacity(groupby=["carrier"], nice_names=False).dropna()
-        ds.drop("stations", level=1, inplace=True)
-        ds = ds.groupby(level=1).sum()
-        ds = ds.loc[ds.index.isin(attached_carriers)]
-        ds.index = ds.index.map(lambda idx: n.carriers.loc[idx, "nice_name"])
-        if "Line" in ds.index:
-            ds = ds.drop("Line")
-        ds = ds.drop(("Generator", "Load"), errors="ignore")
-        ds = ds.abs() / PLOT_CAP_UNITS
-        ds.attrs["unit"] = PLOT_CAP_LABEL
-        plot_static_per_carrier(
-            ds, ax, colors=colors, add_labels=add_label.get("installed_capacity", False)
-        )
-        fig.tight_layout()
-        fig.savefig(os.path.join(outp_dir, "installed_capacity.png"))
-
-    if "optimal_capacity" in stats_list:
-        fig, ax = plt.subplots()
-
-        # Temporarily save original link capacities
-        original_p_nom_opt = n.links.p_nom_opt.copy()
-
-        # Get configuration from snakemake
-        adjust_link_capacities = snakemake.config.get("reporting", {}).get(
-            "adjust_link_capacities_by_efficiency", False
-        )
-
-        # Drop reversed links & report AC capacities for links from X to AC
-        if adjust_link_capacities:
-            # For links where bus1 is AC, multiply capacity by efficiency coefficient to get AC side capacity
-            ac_links = n.links[n.links.bus1.map(n.buses.carrier) == "AC"].index
-            n.links.loc[ac_links, "p_nom_opt"] *= n.links.loc[ac_links, "efficiency"]
-
-            # ignore lossy link dummies
-            pseudo_links = n.links.query("Link.str.contains('reversed') & capital_cost ==0 ").index
-            n.links.loc[pseudo_links, "p_nom_opt"] = 0
-
-        # Calculate optimal capacity for all components
-        ds = n.statistics.optimal_capacity(groupby=["carrier"], nice_names=False).dropna()
-
-        # Restore original link capacities to avoid modifying the network object
-        n.links.p_nom_opt = original_p_nom_opt
-=======
         return ds
->>>>>>> 9f99fc1c
 
     def _handle_water_tanks(ds):
         if ("Link", "battery") in ds.index:
             ds.loc[("Link", "battery charger")] = ds.loc[("Link", "battery")]
             ds.drop(index=("Link", "battery"), inplace=True)
-<<<<<<< HEAD
-        ds.drop("stations", level=1, inplace=True)
-        if "Load Shedding" in ds.index.get_level_values(1):
-            ds.drop("Load Shedding", level=1, inplace=True)
-        ds = ds.groupby(level=1).sum()
-        ds = ds.loc[ds.index.isin(attached_carriers)]
-        ds.index = ds.index.map(lambda idx: n.carriers.loc[idx, "nice_name"])
-        if "Line" in ds.index:
-            ds = ds.drop("Line")
-        ds = ds.drop(("Generator", "Load"), errors="ignore")
-        ds = ds.abs() / PLOT_CAP_UNITS
-        ds.attrs["unit"] = PLOT_CAP_LABEL
-        plot_static_per_carrier(
-            ds, ax, colors=colors, add_labels=add_label.get("optimal_capacity", False)
-        )
-        fig.tight_layout()
-        fig.savefig(os.path.join(outp_dir, "optimal_capacity.png"))
-
-    if "capital_expenditure" in stats_list:
-        fig, ax = plt.subplots()
-        ds = n.statistics.capex(groupby=["carrier"]).dropna()
-        ds = ds.groupby(level=1).sum()
-        ds = ds.loc[ds.index.isin(attached_carriers)]
-        ds.index = ds.index.map(lambda idx: n.carriers.loc[idx, "nice_name"])
-        plot_static_per_carrier(
-            ds, ax, colors=colors, add_labels=add_label.get("capital_expenditure", False)
-        )
-        fig.tight_layout()
-        fig.savefig(os.path.join(outp_dir, "capex.png"))
-
-    if "operational_expenditure" in stats_list:
-        fig, ax = plt.subplots()
-        ds = n.statistics.opex(groupby=["carrier"]).dropna()
-        ds = ds.groupby(level=1).sum()
-        ds = ds.loc[ds.index.isin(attached_carriers)]
-        ds.index = ds.index.map(lambda idx: n.carriers.loc[idx, "nice_name"])
-        plot_static_per_carrier(
-            ds, ax, colors=colors, add_labels=add_label.get("operational_expenditure", False)
-        )
-        fig.tight_layout()
-        fig.savefig(os.path.join(outp_dir, "opex.png"))
-
-    if "curtailment" in stats_list:
-        fig, ax = plt.subplots()
-        ds = n.statistics.curtailment(bus_carrier=carrier)
-        # curtailment definition only makes sense for VREs
-        vres = ["Offshore Wind", "Onshore Wind", "Solar", "Solar Residential"]
-        vres = [v for v in vres if v in ds.index.get_level_values("carrier")]
-        attrs = ds.attrs.copy()
-        ds = ds.unstack()[vres].stack()
-        ds.attrs = attrs
-        plot_static_per_carrier(
-            ds, ax, colors=colors, add_labels=add_label.get("curtailment", False)
-        )
-        fig.tight_layout()
-        fig.savefig(os.path.join(outp_dir, "curtailment.png"))
-
-        # 1. Calculate curtailment and actual generation by province and technology
-        curtailment = n.statistics.curtailment(
-            comps="Generator", groupby=["location", "carrier"], bus_carrier=carrier
-        )
-        supply = n.statistics.supply(
-            comps="Generator", groupby=["location", "carrier"], bus_carrier=carrier
-        )
-
-        # 2. Calculate curtailment rate (curtailment / (curtailment + actual generation))
-        curtailment_rate = curtailment / (curtailment + supply.replace(0, np.nan)) * 100
-        curtailment_rate = curtailment_rate.fillna(0)
-
-        # 3. Convert to DataFrame for plotting
-        df_rate = curtailment_rate.unstack(level=-1).fillna(0)
-        # Map columns to nice_name
-        df_rate.columns = [
-            n.carriers.loc[c, "nice_name"] if c in n.carriers.index else c for c in df_rate.columns
-        ]
-        colors_nice = n.carriers.set_index("nice_name").color
-        color_list = [colors_nice.get(tech, "lightgrey") for tech in df_rate.columns]
-
-        vre_techs = snakemake.config["Techs"]["vre_techs"]
-        vre_cols = [c for c in df_rate.columns if any(v.lower() in c.lower() for v in vre_techs)]
-        df_vre = df_rate[vre_cols]
-
-        fig, ax = plt.subplots(figsize=(14, 8))
-        im, cbar = heatmap(
-            df_vre.values,
-            df_vre.index,
-            df_vre.columns,
-            ax=ax,
-            cmap="magma_r",
-            cbarlabel="Curtailment Rate [%]",
-            vmin=0,
-            vmax=100,
-        )
-        annotate_heatmap(im, valfmt="{x:.1f}", size=8, threshold=50, textcolors=("black", "white"))
-        ax.set_xlabel("Technology")
-        ax.set_ylabel("Province")
-        ax.set_title("Curtailment Rate Heatmap by Province and Technology")
-        ax.grid(False)
-        plt.tight_layout()
-        plt.savefig(os.path.join(outp_dir, "curtailment_heatmap.png"))
-        plt.close()
-
-    if "supply" in stats_list:
-        fig, ax = plt.subplots()
-        ds = n.statistics.supply(bus_carrier=carrier)
-        if "Line" in ds.index:
-            ds = ds.drop("Line")
-        ds = ds / PLOT_SUPPLY_UNITS
-        ds.attrs["unit"] = PLOT_SUPPLY_LABEL
-        plot_static_per_carrier(ds, ax, colors=colors, add_labels=add_label.get("supply", False))
-        fig.tight_layout()
-        fig.savefig(os.path.join(outp_dir, "supply.png"))
-
-    if "withdrawal" in stats_list:
-        fig, ax = plt.subplots()
-        ds = n.statistics.withdrawal(bus_carrier=carrier)
-        if "Line" in ds.index:
-            ds = ds.drop("Line")
-        ds = ds / PLOT_SUPPLY_UNITS
-        ds.attrs["unit"] = PLOT_SUPPLY_LABEL
-        plot_static_per_carrier(
-            ds, ax, colors=colors, add_labels=add_label.get("withdrawal", False)
-        )
-        fig.tight_layout()
-        fig.savefig(os.path.join(outp_dir, "withdrawal.png"))
-
-    if "market_value" in stats_list:
-        fig, ax = plt.subplots(figsize=(12, 8))
-        min_gen_share = snakemake.config.get("market_value", {}).get("min_gen_share", 0.01)
-        ds = n.statistics.market_value(bus_carrier=carrier, comps="Generator")
-        ds.attrs = {"name": "Market Value", "unit": "€/MWh"}
-        df = pd.DataFrame({"MV": ds})
-        df = calc_generation_share(df, n, carrier)
-        df = df.dropna()
-        df = df[df["GenShare"] >= min_gen_share]
-        df = df.sort_values("MV")
-        # Restore attrs to the series after DataFrame operations
-        mv_series = df["MV"]
-        mv_series.attrs = {"name": "Market Value", "unit": "€/MWh"}
-        plot_static_per_carrier(
-            mv_series, ax=ax, colors=colors, add_labels=add_label.get("market_value", False)
-        )
-        add_second_xaxis(df["GenShare"], ax, "Generation Share [%]")
-        fig.tight_layout()
-        fig.savefig(os.path.join(outp_dir, "market_value.png"))
-
-    if "lcoe" in stats_list:
-        rev_costs = calc_lcoe(n, groupby=None)
-        ds = rev_costs["LCOE"].copy()
-        if "load shedding" in ds.index.get_level_values(1):
-            ds.drop("load shedding", level=1, inplace=True)
-        if "H2" in ds.index.get_level_values(1):
-            ds.drop("H2", level=1, inplace=True)
-        ds.attrs = {"name": "LCOE", "unit": "€/MWh"}
-        fig, ax = plt.subplots()
-        plot_static_per_carrier(ds, ax, colors=colors, add_labels=add_label.get("lcoe", False))
-        fig.tight_layout()
-        fig.savefig(os.path.join(outp_dir, "LCOE.png"))
-
-    if "mv_minus_lcoe" in stats_list:
-        if "lcoe" not in stats_list:
-            rev_costs = calc_lcoe(n, groupby=None)
-        ds = rev_costs["profit_pu"].copy()
-        ds.attrs = {"name": "MV - LCOE", "unit": "€/MWh"}
-        fig, ax = plt.subplots()
-        plot_static_per_carrier(
-            ds, ax, colors=colors, add_labels=add_label.get("mv_minus_lcoe", False)
-        )
-        fig.tight_layout()
-        fig.savefig(os.path.join(outp_dir, "MV_minus_LCOE.png"))
-
-    if "province_peakload_capacity" in stats_list:
-        df_plot, bar_cols, color_list = prepare_province_peakload_capacity_data(
-            n, attached_carriers=attached_carriers
-        )
-        plot_province_peakload_capacity(df_plot, bar_cols, color_list, outp_dir)
-=======
         return ds
 
     end_carriers = ["H2", "heat", "AC"]
@@ -880,5 +597,4 @@
                 fname = settings["filename"]
             else:
                 fname = settings["filename"].replace(".png", f"_{plot_carrier}.png")
-            fig.savefig(os.path.join(outp_dir, fname))
->>>>>>> 9f99fc1c
+            fig.savefig(os.path.join(outp_dir, fname))