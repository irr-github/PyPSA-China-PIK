--- conflicted
+++ resolved
@@ -433,11 +433,7 @@
 
 
 def plot_vre_heatmap(
-<<<<<<< HEAD
-    n: pypsa.Network, color_map="magma", log_values=True, time_range: pd.Index = None
-=======
     n: pypsa.Network, config: dict, color_map="magma", log_values=True, time_range: pd.Index = None,
->>>>>>> daed4a4a
 ):
     """plot the VRE generation per hour and day as a heatmap
 
@@ -445,18 +441,11 @@
         network (pypsa.Network): the pypsa network object
         time_range (pd.Index, optional): the time range to plot. Defaults to None (all times).
         log_values (bool, optional): whether to use log scale for the values. Defaults to True.
-<<<<<<< HEAD
-
-    """
-
-    vres = ["offwind", "onwind", "solar"]
-=======
         config (dict, optional): the run config (snakemake.config).
 
     """
 
     vres = config["Techs"].get("non_dispatchable", ['Offshore Wind', 'Onshore Wind', 'Solar', 'Solar Residential'])
->>>>>>> daed4a4a
     vre_avail = (
         n.statistics.supply(
             comps="Generator",
@@ -482,10 +471,7 @@
             tech_avail = np.log(tech_avail.clip(lower=10))
         fig, ax = plt.subplots()
         sns.heatmap(tech_avail.T, ax=ax, cmap=color_map)
-<<<<<<< HEAD
-=======
         ax.set_title(f"{tech} generation by province")
->>>>>>> daed4a4a
 
 
 def plot_vre_timemap(
@@ -516,15 +502,9 @@
     vre_avail["hour"] = vre_avail.index.hour
 
     for tech in vres:
-<<<<<<< HEAD
-        solar_pivot = vre_avail.pivot_table(index="hour", columns="day", values=tech)
-        fig, ax = plt.subplots(figsize=(12, 6))
-        sns.heatmap(solar_pivot.sort_index(ascending=False), cmap=color_map, ax=ax)
-=======
         pivot_ = vre_avail.pivot_table(index="hour", columns="day", values=tech)
         fig, ax = plt.subplots(figsize=(12, 6))
         sns.heatmap(pivot_.sort_index(ascending=False), cmap=color_map, ax=ax)
->>>>>>> daed4a4a
         ax.set_title(f"{tech} generation by hour and day")
 
         fig.tight_layout()
