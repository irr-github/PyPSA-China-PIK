--- conflicted
+++ resolved
@@ -17,16 +17,8 @@
 from readers import read_yearly_load_projections
 
 # import needed for the capacity method to be registered
-<<<<<<< HEAD
-from rpycpl import capacities_etl # noqa: F401
-
-import setup  # sets up paths
-from readers import read_yearly_load_projections
-from _helpers import configure_logging
-=======
 from rpycpl.disagg import SpatialDisaggregator
 from rpycpl.etl import ETL_REGISTRY, Transformation, register_etl
->>>>>>> c03b09aa
 
 logger = logging.getLogger(__name__)
 
