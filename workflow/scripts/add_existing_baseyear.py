--- conflicted
+++ resolved
@@ -734,10 +734,7 @@
     costs = load_costs(tech_costs, config["costs"], config["electricity"], cost_year, n_years)
 
     existing_capacities = pd.read_csv(snakemake.input.installed_capacities, index_col=0)
-<<<<<<< HEAD
-=======
     # Existing capacities is multi-year frame in remind coupled mode
->>>>>>> 0fbda789
     if config["run"].get("is_remind_coupled", False) or "year" in existing_capacities.columns:
         existing_capacities = existing_capacities.query("year == @cost_year")
     existing_capacities = filter_capacities(existing_capacities, cost_year)
