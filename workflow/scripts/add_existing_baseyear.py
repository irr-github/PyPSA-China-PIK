--- conflicted
+++ resolved
@@ -174,6 +174,7 @@
 
     defined_carriers = n.carriers.index.unique().to_list()
     vre_carriers = ["solar", "onwind", "offwind"]
+    vre_carriers = ["solar", "onwind", "offwind"]
 
     # TODO do we really need to loop over the years? / so many things?
     # something like df_.unstack(level=0) would be more efficient
@@ -450,10 +451,6 @@
 
     return
 
-<<<<<<< HEAD
-=======
-
->>>>>>> 34e01a9e
 
 def _add_paidoff_biomass(
     n: pypsa.Network,
