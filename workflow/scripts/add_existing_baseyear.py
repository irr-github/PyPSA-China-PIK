--- conflicted
+++ resolved
@@ -57,16 +57,6 @@
             c.pnl[attr].rename(columns=rename, inplace=True)
 
 
-<<<<<<< HEAD
-def add_existing_capacities() -> pd.DataFrame:
-    """Read in existing capacities from csv files and a powerplants matching-like dataframe
-    
-    Returns:
-        pd.DataFrame: DataFrame with existing capacities
-    """
-
-    # TODO fix/centralise ()
-=======
 def read_existing_capacities(paths_dict: dict[str, os.PathLike]) -> pd.DataFrame:
     """Read existing capacities from csv files and format them
     Args:
@@ -75,7 +65,6 @@
         pd.DataFrame: DataFrame with existing capacities
     """
     # TODO fix centralise (make a dict from start?)
->>>>>>> 6846dce7
     carrier = {
         "coal": "coal power plant",
         "CHP coal": "CHP coal",
@@ -106,9 +95,6 @@
                     df_agg.at[name, "DateIn"] = year
                     df_agg.at[name, "cluster_bus"] = node
 
-<<<<<<< HEAD
-    return df_aggs
-=======
     return df_agg
 
 
@@ -171,7 +157,6 @@
     # bin by years (np.digitize)
     df_["grouping_year"] = np.take(year_bins, np.digitize(df.DateIn, year_bins, right=True))
     return df_.fillna(0)
->>>>>>> 6846dce7
 
 
 def distribute_vre_by_grade(cap_by_year: pd.Series, grade_capacities: pd.Series) -> pd.DataFrame:
@@ -183,16 +168,6 @@
     Returns:
         pd.DataFrame: DataFrame with the distributed vre capacities (shape: years x buses)
     """
-<<<<<<< HEAD
-    add the power capacities installed before baseyear to the network as paid-off assets
-    ----------
-    n : pypsa.Network
-    grouping_years :
-        intervals to group existing capacities
-    costs :
-        to read lifetime to estimate YearDecomissioning
-    baseyear : int
-=======
 
     availability = cap_by_year.sort_index(ascending=False)
     to_distribute = grade_capacities.fillna(0).sort_index()
@@ -226,7 +201,6 @@
     vre_caps: pd.DataFrame,
     config: dict,
 ) -> pd.DataFrame:
->>>>>>> 6846dce7
     """
     Add existing VRE capacities to the network and distribute them by vre grade potential.
     Adapted from pypsa-eur but the VRE capacities are province resolved.
