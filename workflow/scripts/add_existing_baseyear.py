# coding: utf-8
"""
Functions to add brownfield capacities to the network for a reference year
- adds VREs per grade and corrects technical potential. Best available grade is chosen
"""
# SPDX-FileCopyrightText: : 2025 The PyPSA-China-PIK Authors
#
# SPDX-License-Identifier: MIT


import logging
import numpy as np
import pandas as pd
import pypsa

import re
from types import SimpleNamespace

from constants import YEAR_HRS
from add_electricity import load_costs
from _helpers import mock_snakemake, configure_logging, ConfigManager
from _pypsa_helpers import shift_profile_to_planning_year

# TODO possibly reimplement to have env separation
from rpycpl.technoecon_etl import to_list

logger = logging.getLogger(__name__)
idx = pd.IndexSlice
spatial = SimpleNamespace()


<<<<<<< HEAD
=======
def add_build_year(n: pypsa.Network, plan_year: int):
    """Add build year to new builds

    Args:
        n (pypsa.Network): the network
        plan_year (int): the plan year
    """

    # build_year = 0 is default
    for component in ["links", "generators"]:
        comp = getattr(n, component)
        mask = comp.query("p_nom_extendable==True & build_year==0").index
        comp.loc[mask, "build_year"] = plan_year


>>>>>>> 15071dc6
def distribute_vre_by_grade(cap_by_year: pd.Series, grade_capacities: pd.Series) -> pd.DataFrame:
    """distribute vre capacities by grade potential, use up better grades first

    Args:
        cap_by_year (pd.Series): the vre tech potential p_nom_max added per year
        grade_capacities (pd.Series): the vre grade potential for the tech and bus
    Returns:
        pd.DataFrame: DataFrame with the distributed vre capacities (shape: years x buses)
    """

    availability = cap_by_year.sort_index(ascending=False)
    to_distribute = grade_capacities.fillna(0).sort_index()
    n_years = len(to_distribute)
    n_sources = len(availability)

    # To store allocation per year per source (shape: sources x years)
    allocation = np.zeros((n_sources, n_years), dtype=int)
    remaining = availability.values

    for j in range(n_years):
        needed = to_distribute.values[j]
        cumsum = np.cumsum(remaining)
        used_up = cumsum < needed
        cutoff = np.argmax(cumsum >= needed)

        allocation[used_up, j] = remaining[used_up]

        if needed > (cumsum[cutoff - 1] if cutoff > 0 else 0):
            allocation[cutoff, j] = needed - (cumsum[cutoff - 1] if cutoff > 0 else 0)

        # Subtract what was used from availability
        remaining -= allocation[:, j]

    return pd.DataFrame(data=allocation, columns=grade_capacities.index, index=availability.index)


def add_base_year(n: pypsa.Network, plan_year: int):
    """Add base year to new builds

    Args:
        n (pypsa.Network): the network
        plan_year (int): the plan year
    """

    for component in ["links", "generators"]:
        comp = getattr(n, component)
        mask = comp.query("p_nom_extendable==True").index
        comp.loc[mask, "build_year"] = plan_year


def add_existing_vre_capacities(
    n: pypsa.Network,
    costs: pd.DataFrame,
    vre_caps: pd.DataFrame,
    config: dict,
) -> pd.DataFrame:
    """
    Add existing VRE capacities to the network and distribute them by vre grade potential.
    Adapted from pypsa-eur but the VRE capacities are province resolved.

    NOTE that using this function requires adding the land-use constraint in solve_network so
      that the existing capacities are subtracted from the available potential

    Args:
        n (pypsa.Network): the network
        costs (pd.DataFrame): costs of the technologies
        vre_caps (pd.DataFrame): existing VRE capacities in MW
        config (dict): snakemake configuration dictionary
    Returns:
        pd.DataFrame: DataFrame with existing VRE capacities distributed by CF grade

    """

    tech_map = {"solar": "PV", "onwind": "Onshore", "offwind-ac": "Offshore", "offwind": "Offshore"}
    tech_map = {k: tech_map[k] for k in tech_map if k in config["Techs"]["vre_techs"]}

    grouped_vre = vre_caps.groupby(["Tech", "bus", "DateIn"]).Capacity.sum()
    vre_df = grouped_vre.unstack().reset_index()
    df_agg = pd.DataFrame()

    for carrier in tech_map:

        df = vre_df[vre_df.Tech == carrier].drop(columns=["Tech"])
        df.set_index("bus", inplace=True)
        df.columns = df.columns.astype(int)

        # fetch existing vre generators (n grade bins per node)
        gen_i = n.generators.query("carrier == @carrier").index
        carrier_gens = n.generators.loc[gen_i]
        res_capacities = []
        # for each bus, distribute the vre capacities by grade potential - best first
        for bus, group in carrier_gens.groupby("bus"):
            if bus not in df.index:
                continue
            res_capacities.append(distribute_vre_by_grade(group.p_nom_max, df.loc[bus]))

        if res_capacities:
            res_capacities = pd.concat(res_capacities, axis=0)

            for year in df.columns:
                for gen in res_capacities.index:
                    bus_bin = re.sub(f" {carrier}.*", "", gen)
                    bus, bin_id = bus_bin.rsplit(" ", maxsplit=1)
                    name = f"{bus_bin} {carrier}-{int(year)}"
                    capacity = res_capacities.loc[gen, year]
                    if capacity > 0.0:
                        cost_key = carrier.split("-", maxsplit=1)[0]
                        df_agg.at[name, "Fueltype"] = carrier
                        df_agg.at[name, "Capacity"] = capacity
                        df_agg.at[name, "DateIn"] = int(year)
                        df_agg.at[name, "grouping_year"] = int(year)
                        df_agg.at[name, "lifetime"] = costs.at[cost_key, "lifetime"]
                        df_agg.at[name, "DateOut"] = year + costs.at[cost_key, "lifetime"] - 1
                        df_agg.at[name, "bus"] = bus
                        df_agg.at[name, "resource_class"] = bin_id

    if df_agg.empty:
        return df_agg

    df_agg.loc[:, "Tech"] = df_agg.Fueltype
    return df_agg


def add_power_capacities_installed_before_baseyear(
    n: pypsa.Network,
    costs: pd.DataFrame,
    config: dict,
    installed_capacities: pd.DataFrame,
    eff_penalty_hist=0.0,
):
    """
    Add existing power capacities to the network.
    Note: hydro dams brownfield handled by prepare_network

    Args:
        n (pypsa.Network): the network
        costs (pd.DataFrame): techno-economic data
        config (dict): configuration dictionary
        installed_capacities (pd.DataFrame): installed capacities in MW
        eff_penalty_hist (float): efficiency penalty for historical plants (1-x)*current
    """

    logger.info("adding power capacities installed before baseyear")

    df = installed_capacities.copy()
    # fix fuel type CHP order to match network
    df["tech_clean"] = df["Fueltype"].str.replace(r"^CHP (.+)$", r"\1 CHP", regex=True)
    df["tech_clean"] = df["tech_clean"].str.replace("central ", "")
    df["tech_clean"] = df["tech_clean"].str.replace("decentral ", "")

    # TODO fix this based on config / centralise / other
    carrier_map = {
        "coal": "coal",
        "coal power plant": "coal",
        "CHP coal": "CHP coal",
        "coal CHP": "CHP coal",
        "CHP gas": "CHP gas",
        "gas CHP": "CHP gas",
        "gas OCGT": "gas OCGT",
        "gas CCGT": "gas CCGT",
        "solar": "solar",
        "solar thermal": "solar thermal",
        "onwind": "onwind",
        "offwind": "offwind",
        "coal boiler": "coal boiler central",
        "ground-sourced heat pump": "heat pump",
        "ground heat pump": "heat pump",
        "air heat pump": "heat pump",
        "nuclear": "nuclear",
        "PHS": "PHS",
    }
    costs_map = {
        "coal power plant": "coal",
        "coal CHP": "central coal CHP",
        "gas CHP": "central gas CHP",
        "gas OCGT": "OCGT",
        "gas CCGT": "CCGT",
        "solar": "solar",
        "solar thermal": "central solar thermal",
        "onwind": "onwind",
        "offwind": "offwind",
        "coal boiler": "central coal boiler",
        "heat pump": "central ground-sourced heat pump",
        "ground-sourced heat pump": "central ground-sourced heat pump",
        "nuclear": "nuclear",
    }

    # add techs that may have a direct match to the technoecon data
    missing_techs = {k: k for k in df.Fueltype.unique() if k not in costs_map}
    costs_map.update(missing_techs)

    if "resource_class" not in df.columns:
        df["resource_class"] = ""
    else:
        df.resource_class.fillna("", inplace=True)
    logger.info(df.grouping_year.unique())
    df.grouping_year = df.grouping_year.astype(int, errors="ignore")
    # TODO: exclude collapse of coal & coal CHP IF CCS retrofitting is enabled
    if config["existing_capacities"].get("collapse_years", False):
<<<<<<< HEAD
        df.grouping_year = "brownfield"
=======
        df.grouping_year = 1 # 0 is default
>>>>>>> 15071dc6

    df_ = df.pivot_table(
        index=["grouping_year", "tech_clean", "resource_class"],
        columns="bus",
        values="Capacity",
        aggfunc="sum",
    )

    df_.fillna(0, inplace=True)

    defined_carriers = n.carriers.index.unique().to_list()
    vre_carriers = ["solar", "onwind", "offwind"]

    # TODO do we really need to loop over the years? / so many things?
    # something like df_.unstack(level=0) would be more efficient
    for grouping_year, generator, resource_grade in df_.index:
        build_year = 0 if grouping_year == "brownfield" else grouping_year
<<<<<<< HEAD

=======
>>>>>>> 15071dc6
        logger.info(f"Adding existing generator {generator} with year grp {grouping_year}")
        if not carrier_map.get(generator, "missing") in defined_carriers:
            logger.warning(
                f"Carrier {carrier_map.get(generator, None)} for {generator} not defined in network"
                "Consider adding to the CARRIER_MAP"
            )
        elif costs_map.get(generator) is None:
            raise ValueError(f"{generator} not defined in technoecon map - check costs_map")

        # capacity is the capacity in MW at each node for this
        capacity = df_.loc[grouping_year, generator, resource_grade]
        if capacity.values.max() == 0:
            continue
        capacity = capacity[capacity > config["existing_capacities"]["threshold_capacity"]].dropna()
<<<<<<< HEAD
        buses = capacity.index
        # fix index for network.add (merge grade to name)
        if resource_grade:
            capacity.index += " " + resource_grade
        capacity.index += " " + costs_map[generator]
=======
        buses = capacity.index.get_level_values(0)  # nodes
        capacity.index = (
            capacity.index.get_level_values(0) + " " + capacity.index.get_level_values(1)
        )
        capacity.index = capacity.index.str.rstrip() + " " + costs_map[generator]
>>>>>>> 15071dc6

        costs_key = costs_map[generator]

        if generator in vre_carriers:
            mask = n.generators_t.p_max_pu.columns.map(n.generators.carrier) == generator
            p_max_pu = n.generators_t.p_max_pu.loc[:, mask]
            n.add(
                "Generator",
                capacity.index,
                suffix=f"-{grouping_year}",
                bus=buses,
                carrier=carrier_map[generator],
                p_nom=capacity,
                p_nom_min=capacity,
                p_nom_extendable=False,
                marginal_cost=costs.at[costs_key, "marginal_cost"],
                efficiency=costs.at[costs_key, "efficiency"],
                p_max_pu=p_max_pu[capacity.index],
                build_year=build_year,
                lifetime=costs.at[costs_key, "lifetime"],
                location=buses,
            )

        elif generator in ["nuclear", "coal power plant", "biomass", "oil"]:
            n.add(
                "Generator",
                capacity.index,
                suffix="-" + str(grouping_year),
                bus=buses,
                carrier=carrier_map[generator],
                p_nom=capacity,
                p_nom_max=capacity,
                p_nom_min=capacity,
                p_nom_extendable=False,
                p_max_pu=config["nuclear_reactors"]["p_max_pu"] if generator == "nuclear" else 1,
                p_min_pu=config["nuclear_reactors"]["p_min_pu"] if generator == "nuclear" else 0,
                marginal_cost=costs.at[costs_key, "marginal_cost"],
                efficiency=costs.at[costs_key, "efficiency"] * (1 - eff_penalty_hist),
                build_year=build_year,
                lifetime=costs.at[costs_key, "lifetime"],
                location=buses,
            )

        # TODO this does not add the carrier to the list
        elif generator in ["gas CCGT", "gas OCGT"]:
            bus0 = buses + " gas"
            carrier_ = carrier_map[generator]
            # ugly fix to register the carrier. Emissions for sub carrier are 0: they are accounted for at gas bus
            n.carriers.loc[carrier_] = {
                "co2_emissions": 0,
                "color": config["plotting"]["tech_colors"][carrier_],
                "nice_name": config["plotting"]["nice_names"][carrier_],
                "max_growth": np.inf,
                "max_relative_growth": 0,
            }
            # now add link - carrier should exist
            n.add(
                "Link",
                capacity.index,
                suffix="-" + str(grouping_year),
                bus0=bus0,
                bus1=buses,
                carrier=carrier_map[generator],
                marginal_cost=costs.at[costs_key, "efficiency"]
                * costs.at[costs_key, "VOM"],  # NB: VOM is per MWel
                # NB: fixed cost is per MWel
                p_nom=capacity / costs.at[costs_key, "efficiency"],
                p_nom_min=capacity / costs.at[costs_key, "efficiency"],
                p_nom_max=capacity / costs.at[costs_key, "efficiency"],
                p_nom_extendable=False,
                efficiency=costs.at[costs_key, "efficiency"] * (1 - eff_penalty_hist),
                build_year=build_year,
                lifetime=costs.at[costs_key, "lifetime"],
                location=buses,
            )
        elif generator in [
            "solar thermal",
            "CHP coal",
            "CHP gas",
            "heat pump",
            "coal boiler",
        ] and not config.get("heat_coupling", False):
            logger.info(f"Skipped {generator} because heat coupling is not activated")

        elif generator == "solar thermal":
            p_max_pu = n.generators_t.p_max_pu[capacity.index]
            p_max_pu.columns = capacity.index
            n.add(
                "Generator",
                capacity.index,
                suffix=f"-{str(grouping_year)}",
                bus=buses + " central heat",
                carrier=carrier_map[generator],
                p_nom=capacity,
                p_nom_min=capacity,
                p_nom_max=capacity,
                p_nom_extendable=False,
                marginal_cost=costs.at["central " + generator, "marginal_cost"],
                p_max_pu=p_max_pu,
                build_year=build_year,
                lifetime=costs.at["central " + generator, "lifetime"],
                location=buses,
            )

<<<<<<< HEAD
        elif generator in ["CHP coal", "coal CHP"]:
            bus0 = buses + " coal fuel"
=======
        elif generator == "CHP coal":
            bus0 = buses + " coal"
>>>>>>> 15071dc6
            n.add(
                "Link",
                capacity.index,
                suffix=f" generator-{str(grouping_year)}",
                bus0=bus0,
                bus1=buses,
                carrier=carrier_map[generator],
                marginal_cost=costs.at["central coal CHP", "efficiency"]
                * costs.at["central coal CHP", "VOM"],  # NB: VOM is per MWel
                p_nom=capacity / costs.at["central coal CHP", "efficiency"],
                p_nom_min=capacity / costs.at["central coal CHP", "efficiency"],
                p_nom_max=capacity / costs.at["central coal CHP", "efficiency"],
                p_nom_extendable=False,
<<<<<<< HEAD
                efficiency=costs.at["central coal CHP", "efficiency"] * (1 - eff_penalty_hist),
                heat_to_power=config["chp_parameters"]["coal"]["heat_to_power"],
=======
                efficiency=hist_efficiency,
                p_nom_ratio=1.0,
                c_b=0.96,
>>>>>>> 15071dc6
                build_year=build_year,
                lifetime=costs.at["central coal CHP", "lifetime"],
                location=buses,
            )
            # simplified treatment based on a decrease with c_v and a max htpwr ratio
            htpr = config["chp_parameters"]["coal"]["heat_to_power"]

            n.add(
                "Link",
                capacity.index,
                suffix=f" boiler-{str(grouping_year)}",
                bus0=bus0,
                bus1=buses + " central heat",
                carrier=carrier_map[generator],
                marginal_cost=costs.at["central coal CHP", "efficiency"]
                * costs.at["central coal CHP", "VOM"],  # NB: VOM is per MWel
                # p_max will be constrained by chp constraints
                p_nom=capacity * htpr,
                p_nom_min=capacity * htpr,
                p_nom_max=capacity * htpr,
                p_nom_extendable=False,
                # total eff will be fixed by CHP constraints
                efficiency=config["chp_parameters"]["coal"]["total_eff"],
                build_year=build_year,
                lifetime=costs.at["central coal CHP", "lifetime"],
                location=buses,
            )

        elif generator in ["CHP gas", "gas CHP"]:
            bus0 = buses + " gas"
            n.add(
                "Link",
                capacity.index,
                suffix=f" generator-{str(grouping_year)}",
                bus0=bus0,
                bus1=buses,
                carrier=carrier_map[generator],
                marginal_cost=costs.at["central gas CHP CC", "efficiency"]
                * costs.at["central gas CHP CC", "VOM"],  # NB: VOM is per MWel
                capital_cost=costs.at["central gas CHP CC", "efficiency"]
                * costs.at["central gas CHP CC", "capital_cost"],  # NB: fixed cost is per MWel,
                p_nom=capacity / costs.at["central gas CHP CC", "efficiency"],
                p_nom_min=capacity / costs.at["central gas CHP CC", "efficiency"],
                p_nom_extendable=False,
                efficiency=costs.at["central gas CHP CC", "efficiency"] * (1 - eff_penalty_hist),
                heat_to_power=config["chp_parameters"]["gas"]["heat_to_power"],
                build_year=build_year,
                lifetime=costs.at["central gas CHP CC", "lifetime"],
                location=buses,
            )
            # simplified treatment based on a decrease with c_v and a max htpwr ratio
            htpr = config["chp_parameters"]["gas"]["heat_to_power"]

            n.add(
                "Link",
                capacity.index,
                suffix=f" boiler-{str(grouping_year)}",
                bus0=bus0,
                bus1=buses + " central heat",
                carrier=carrier_map[generator],
                marginal_cost=costs.at["central gas CHP CC", "efficiency"]
                * costs.at["central gas CHP CC", "VOM"],  # NB: VOM is per MWel
                # pmax will be constrained by chp constraints
                p_nom=capacity * htpr,
                p_nom_min=capacity * htpr,
                p_nom_max=capacity * htpr,
                p_nom_extendable=False,
                # will be constrained by chp constraints
                efficiency=config["chp_parameters"]["gas"]["total_eff"],
                build_year=build_year,
                lifetime=costs.at["central gas CHP CC", "lifetime"],
                location=buses,
            )

        elif generator.find("coal boiler") != -1:
            bus0 = buses + " coal"
<<<<<<< HEAD
            cat = "central" if generator.find("decentral") == -1 else "decentral"
            n.add(
                "Link",
                capacity.index,
                suffix="" + cat + generator + "-" + str(grouping_year),
                bus0=bus0,
                bus1=capacity.index + cat + "heat",
                carrier=carrier_map[generator],
                marginal_cost=costs.at[cat.lstrip() + generator, "efficiency"]
                * costs.at[cat.lstrip() + generator, "VOM"],
                capital_cost=costs.at[cat.lstrip() + generator, "efficiency"]
                * costs.at[cat.lstrip() + generator, "capital_cost"],
                p_nom=capacity / costs.at[cat.lstrip() + generator, "efficiency"],
                p_nom_min=capacity / costs.at[cat.lstrip() + generator, "efficiency"],
                p_nom_max=capacity / costs.at[cat.lstrip() + generator, "efficiency"],
                p_nom_extendable=False,
                efficiency=costs.at[cat.lstrip() + generator, "efficiency"],
                build_year=build_year,
                lifetime=costs.at[cat.lstrip() + generator, "lifetime"],
                location=buses,
            )
=======
            for cat in [" central "]:
                n.add(
                    "Link",
                    capacity.index,
                    suffix="" + cat + generator + "-" + str(grouping_year),
                    bus0=bus0,
                    bus1=buses + cat + "heat",
                    carrier=carrier_map[generator],
                    marginal_cost=costs.at[cat.lstrip() + generator, "efficiency"]
                    * costs.at[cat.lstrip() + generator, "VOM"],
                    p_nom=capacity / costs.at[cat.lstrip() + generator, "efficiency"],
                    p_nom_min=capacity / costs.at[cat.lstrip() + generator, "efficiency"],
                    p_nom_extendable=False,
                    efficiency=costs.at[cat.lstrip() + generator, "efficiency"],
                    build_year=build_year,
                    lifetime=costs.at[cat.lstrip() + generator, "lifetime"],
                    location=buses,
                )
>>>>>>> 15071dc6

        # TODO fix read operation in func, fix snakemake in function, make air pumps?
        elif generator == "heat pump":
            # TODO separate the read operation from the add operation
            with pd.HDFStore(snakemake.input.cop_name, mode="r") as store:
                gshp_cop = store["gshp_cop_profiles"]
                gshp_cop.index = gshp_cop.index.tz_localize(None)
                gshp_cop = shift_profile_to_planning_year(
                    gshp_cop, snakemake.wildcards.planning_horizons
                )
                gshp_cop = gshp_cop.loc[n.snapshots]
            n.add(
                "Link",
                capacity.index,
                suffix="-" + str(grouping_year),
                bus0=buses,
                bus1=buses + " central heat",
                carrier="heat pump",
                efficiency=(
                    gshp_cop[capacity.index]
                    if config["time_dep_hp_cop"]
                    else costs.at["decentral ground-sourced heat pump", "efficiency"]
                ),
                capital_cost=costs.at["decentral ground-sourced heat pump", "efficiency"]
                * costs.at["decentral ground-sourced heat pump", "capital_cost"],
                marginal_cost=costs.at["decentral ground-sourced heat pump", "efficiency"]
                * costs.at["decentral ground-sourced heat pump", "marginal_cost"],
                p_nom=capacity / costs.at["decentral ground-sourced heat pump", "efficiency"],
                p_nom_min=capacity / costs.at["decentral ground-sourced heat pump", "efficiency"],
                p_nom_max=capacity / costs.at["decentral ground-sourced heat pump", "efficiency"],
                p_nom_extendable=False,
                build_year=build_year,
                lifetime=costs.at["decentral ground-sourced heat pump", "lifetime"],
                location=buses,
            )

        elif generator == "PHS":
            # pure pumped hydro storage, fixed, 6h energy by default, no inflow
            n.add(
                "StorageUnit",
                capacity.index,
                suffix="-" + str(grouping_year),
                bus=buses,
                carrier="PHS",
                p_nom=capacity,
                p_nom_min=capacity,
                p_nom_max=capacity,
                p_nom_extendable=False,
                max_hours=config["hydro"]["PHS_max_hours"],
                efficiency_store=np.sqrt(costs.at["PHS", "efficiency"]),
                efficiency_dispatch=np.sqrt(costs.at["PHS", "efficiency"]),
                cyclic_state_of_charge=True,
                marginal_cost=0.0,
                location=buses,
            )

        else:
            logger.warning(
                f"Skipped existing capacitity for '{generator}'"
                + " - tech not implemented as existing capacity"
            )

    return


def _add_paidoff_biomass(
    n: pypsa.Network,
    costs: pd.DataFrame,
    paid_off_cap: float,
    tech_group: str = "biomass",
):
    """
    Add existing biomass in case no biomass was defined previously.
    Paid-off capacities can only be copied from existing generators

    Args:
        n (pypsa.Network): the network
        costs (pd.DataFrame): techno-economic data
        config (dict): configuration dictionary
        paid_off_cap (float): the paid-off biomass capacity in MW
        tech_group (str, optional): the remind technology group for biomass.
            Defaults to "biomass".
    """
    # 0 emissions
    n.add(
        "Generator",
        n.buses.query("carrier == 'AC'").index,
        suffix=" biomass paidoff",
        bus=n.buses.query("carrier == 'AC'").index,
        carrier="biomass",
        capital_cost=0,
        p_nom=0.0,
        p_nom_max=np.inf,
        p_nom_extendable=True,
        marginal_cost=costs.at["biomass", "marginal_cost"],
        efficiency=costs.at["biomass", "efficiency"],
        lifetime=costs.at["biomass", "lifetime"],
        location=n.buses.query("carrier == 'AC'").index,
        p_nom_max_rcl=paid_off_cap,
        tech_group=tech_group,
    )


def add_paid_off_capacity(
    network: pypsa.Network, paid_off_caps: pd.DataFrame, costs: pd.DataFrame, cutoff=100
):
    """
    Add capacities that have been paid off to the network. This is intended
    for REMIND coupling, where (some of) the REMIND investments can be freely allocated
    to the optimal node. NB: an additional constraing is needed to ensure that
    the capacity is not exceeded.

    Args:
        network (pypsa.Network): the network to which the capacities are added.
        paid_off_caps (pd.DataFrame): DataFrame with paid off capacities & columns
            [tech_group, Capacity, techs]
        costs (pd.DataFrame): techno-economic data for the technologies
        cutoff (int, optional): minimum capacity to be considered. Defaults to 100 MW."""

    paid_off = paid_off_caps.reset_index()

    # explode tech list per tech group (constraint will apply to group)
    paid_off.techs = paid_off.techs.apply(to_list)
    paid_off = paid_off.explode("techs")
    paid_off["carrier"] = paid_off.techs.str.replace("'", "")
    paid_off.set_index("carrier", inplace=True)
    # clip small capacities
    paid_off["p_nom_max"] = paid_off.Capacity.apply(lambda x: 0 if x < cutoff else x)
    paid_off.drop(columns=["Capacity", "techs"], inplace=True)
    paid_off = paid_off.query("p_nom_max > 0")

    component_settings = {
        "Generator": {
            "join_col": "carrier",
            "attrs_to_fix": ["p_min_pu", "p_max_pu"],
        },
        "Link": {
            "join_col": "carrier",
            "attrs_to_fix": ["p_min_pu", "p_max_pu", "efficiency", "efficiency2"],
        },
        "Store": {
            "join_col": "carrier",
            "attrs_to_fix": [],
        },
    }

    # TODO make a centralised setting or update cpl config
    rename_carriers = {"OCGT": "gas OCGT", "CCGT": "gas CCGT"}
    paid_off.rename(rename_carriers, inplace=True)

    for component, settings in component_settings.items():
        prefix = "e" if component == "Store" else "p"
        paid_off_comp = paid_off.rename(columns={"p_nom_max": f"{prefix}_nom_max"})

        # exclude brownfield capacities
        df = getattr(network, component.lower() + "s").query(f"{prefix}_nom_extendable == True")
        # join will add the tech_group and p_nom_max_rcl columns, used later for constraints
        # rcl is legacy name from Adrian for region country limit
        paid = df.join(paid_off_comp, on=[settings["join_col"]], how="right", rsuffix="_rcl")
        paid.dropna(subset=[f"{prefix}_nom_max", f"{prefix}_nom_max_rcl"], inplace=True)
        paid = paid.loc[paid.index.dropna()]
        if paid.empty:
            continue

        # REMIND cap is in output, PyPSA link in input
        if component == "Link":
            paid.loc[:, "p_nom_max_rcl"] /= paid.loc[:, "efficiency"]

        paid.index += "_paid_off"
        # set permissive options for the paid-off capacities (constraint per group added to model later)
        paid["capital_cost"] = 0
        paid[f"{prefix}_nom_min"] = 0.0
        paid[f"{prefix}_nom"] = 0.0
        paid[f"{prefix}_nom_max"] = np.inf

        # add to the network
        network.add(component, paid.index, **paid)
        # now add the dynamic attributes not carried over by n.add (per unit avail etc)
        for missing_attr in settings["attrs_to_fix"]:
            df_t = getattr(network, component.lower() + "s_t")[missing_attr]
            if not df_t.empty:
                base_cols = [
                    x for x in paid.index.str.replace("_paid_off", "") if x in df_t.columns
                ]
                df_t.loc[:, pd.Index(base_cols) + "_paid_off"] = df_t[base_cols].rename(
                    columns=lambda x: x + "_paid_off"
                )

    if "biomass" in paid_off.index and "biomass" not in network.generators.carrier.unique():
        _add_paidoff_biomass(
            network,
            costs,
            paid_off.loc["biomass", "p_nom_max"],
            tech_group=paid_off.loc["biomass", "tech_group"],
        )

    # TODO go through the pypsa-EUR fuel drops for the new ppmatching style


def filter_brownfield_capacities(existing_df: pd.DataFrame, plan_year: int) -> pd.DataFrame:
    """
    Filter brownfield capacities to remove retired/not yet built plants .
    Parameters:
        existing_df (pd.DataFrame): DataFrame containing asset information with at least the columns 'DateOut', 'DateIn', 'grouping_year', and 'cluster_bus'.
        plan_year (int): The year modelled year/horizon
    Returns:
        pd.DataFrame: The filtered and updated DataFrame.
    """

    # drop assets which are already phased out / decommissioned
    phased_out = existing_df[existing_df["DateOut"] < plan_year].index
    existing_df.drop(phased_out, inplace=True)

    to_drop = existing_df[existing_df.DateIn > plan_year].index
    existing_df.drop(to_drop, inplace=True)

    existing_df.rename(columns={"cluster_bus": "bus"}, inplace=True)

    return existing_df


if __name__ == "__main__":
    if "snakemake" not in globals():
        snakemake = mock_snakemake(
            "add_existing_baseyear",
            topology="current+FCG",
<<<<<<< HEAD
            co2_pathway="exp175default",
            planning_horizons="2030",
            # configfiles="resources/tmp/pseudo_coupled.yml",
            heating_demand="positive",
=======
            # co2_pathway="exp175default",
            co2_pathway="SSP2-PkBudg1000-pseudo-coupled",
            planning_horizons="2020",
            configfiles="resources/tmp/pseudo_coupled.yml",
            # heating_demand="positive",
>>>>>>> 15071dc6
        )

    configure_logging(snakemake, logger=logger)

    config = snakemake.config
    # TODO then collapse everything but coal
    if config["existing_capacities"].get("collapse_years", False) and config["Techs"].get(
        "coal_ccs_retrofit", False
    ):
        raise ValueError(
            "Incompatible configuration: collapse_years and coal_ccs_retrofit cannot be both enabled."
            " Retrofit requires the date information."
        )

    tech_costs = snakemake.input.tech_costs
    plan_year = int(snakemake.wildcards["planning_horizons"]) # plan_year]
    data_paths = {k: v for k, v in snakemake.input.items()}
    vre_techs = snakemake.params["vre_carriers"]

    n = pypsa.Network(snakemake.input.network)
    add_base_year(n, cost_year)
    n_years = n.snapshot_weightings.generators.sum() / YEAR_HRS
<<<<<<< HEAD
=======
    if snakemake.params["add_build_year_to_new_assets"]:
        # call before adding brownfield (for retrofit brownfield could be extendable)
        add_build_year(n, plan_year)
>>>>>>> 15071dc6

    costs = load_costs(tech_costs, config["costs"], config["electricity"], plan_year, n_years)

    existing_capacities = pd.read_csv(snakemake.input.installed_capacities, index_col=0)
<<<<<<< HEAD
    # Existing capacities is multi-year frame in remind coupled mode
    if config["run"].get("is_remind_coupled", False) or "year" in existing_capacities.columns:
        existing_capacities = existing_capacities.query("remind_year == @cost_year")
    existing_capacities = filter_capacities(existing_capacities, cost_year)
=======

    # TODO check needed for coupled mode
    existing_capacities = filter_brownfield_capacities(existing_capacities, plan_year)
    # In coupled mode, capacities from REMIND are passed to PyPSA for each plan year.
    #  The harmonized capacities file then has an extra 'year' column to keep track 
    #  of the model year (needed because REMIND can actively retire). Select year here
    if config["run"].get("is_remind_coupled", False) or "remind_year" in existing_capacities.columns:
        existing_capacities = existing_capacities.query("remind_year == @plan_year")
>>>>>>> 15071dc6

    vre_caps = existing_capacities.query("Tech in @vre_techs | Fueltype in @vre_techs")
    # vre_caps.loc[:, "Country"] = coco.CountryConverter().convert(["China"], to="iso2")
    vres = add_existing_vre_capacities(n, costs, vre_caps, config)
    # TODO: fix bug, installed has less vre/wind cap than vres.
    installed = pd.concat(
        [existing_capacities.query("Tech not in @vre_techs & Fueltype not in @vre_techs"), vres],
        axis=0,
    )

    # add to the network
    add_power_capacities_installed_before_baseyear(n, costs, config, installed)
    # add paid-off REMIND capacities if requested
    if config["run"].get("is_remind_coupled", False) & (
        data_paths.get("paid_off_capacities_remind", None) is not None
    ):
        logger.info("Adding paid-off REMIND capacities to the network")
        paid_off_caps = pd.read_csv(snakemake.input.paid_off_capacities_remind, index_col=0)
        yr = int(plan_year)
        paid_off_caps = paid_off_caps.query("year == @yr")
        # add to network
        add_paid_off_capacity(n, paid_off_caps, costs)

    compression = snakemake.config.get("io", None)
    if compression:
        compression = compression.get("nc_compression", None)
    n.export_to_netcdf(snakemake.output[0], compression=compression)

    logger.info("Existing capacities successfully added to network")<|MERGE_RESOLUTION|>--- conflicted
+++ resolved
@@ -29,8 +29,6 @@
 spatial = SimpleNamespace()
 
 
-<<<<<<< HEAD
-=======
 def add_build_year(n: pypsa.Network, plan_year: int):
     """Add build year to new builds
 
@@ -46,7 +44,6 @@
         comp.loc[mask, "build_year"] = plan_year
 
 
->>>>>>> 15071dc6
 def distribute_vre_by_grade(cap_by_year: pd.Series, grade_capacities: pd.Series) -> pd.DataFrame:
     """distribute vre capacities by grade potential, use up better grades first
 
@@ -243,14 +240,10 @@
     else:
         df.resource_class.fillna("", inplace=True)
     logger.info(df.grouping_year.unique())
-    df.grouping_year = df.grouping_year.astype(int, errors="ignore")
     # TODO: exclude collapse of coal & coal CHP IF CCS retrofitting is enabled
     if config["existing_capacities"].get("collapse_years", False):
-<<<<<<< HEAD
-        df.grouping_year = "brownfield"
-=======
         df.grouping_year = 1 # 0 is default
->>>>>>> 15071dc6
+    df.grouping_year = df.grouping_year.astype(int, errors="ignore")
 
     df_ = df.pivot_table(
         index=["grouping_year", "tech_clean", "resource_class"],
@@ -267,11 +260,7 @@
     # TODO do we really need to loop over the years? / so many things?
     # something like df_.unstack(level=0) would be more efficient
     for grouping_year, generator, resource_grade in df_.index:
-        build_year = 0 if grouping_year == "brownfield" else grouping_year
-<<<<<<< HEAD
-
-=======
->>>>>>> 15071dc6
+        build_year = 1 if grouping_year == "brownwfield" else grouping_year
         logger.info(f"Adding existing generator {generator} with year grp {grouping_year}")
         if not carrier_map.get(generator, "missing") in defined_carriers:
             logger.warning(
@@ -286,19 +275,11 @@
         if capacity.values.max() == 0:
             continue
         capacity = capacity[capacity > config["existing_capacities"]["threshold_capacity"]].dropna()
-<<<<<<< HEAD
         buses = capacity.index
         # fix index for network.add (merge grade to name)
         if resource_grade:
             capacity.index += " " + resource_grade
         capacity.index += " " + costs_map[generator]
-=======
-        buses = capacity.index.get_level_values(0)  # nodes
-        capacity.index = (
-            capacity.index.get_level_values(0) + " " + capacity.index.get_level_values(1)
-        )
-        capacity.index = capacity.index.str.rstrip() + " " + costs_map[generator]
->>>>>>> 15071dc6
 
         costs_key = costs_map[generator]
 
@@ -403,13 +384,8 @@
                 location=buses,
             )
 
-<<<<<<< HEAD
         elif generator in ["CHP coal", "coal CHP"]:
             bus0 = buses + " coal fuel"
-=======
-        elif generator == "CHP coal":
-            bus0 = buses + " coal"
->>>>>>> 15071dc6
             n.add(
                 "Link",
                 capacity.index,
@@ -423,14 +399,8 @@
                 p_nom_min=capacity / costs.at["central coal CHP", "efficiency"],
                 p_nom_max=capacity / costs.at["central coal CHP", "efficiency"],
                 p_nom_extendable=False,
-<<<<<<< HEAD
                 efficiency=costs.at["central coal CHP", "efficiency"] * (1 - eff_penalty_hist),
                 heat_to_power=config["chp_parameters"]["coal"]["heat_to_power"],
-=======
-                efficiency=hist_efficiency,
-                p_nom_ratio=1.0,
-                c_b=0.96,
->>>>>>> 15071dc6
                 build_year=build_year,
                 lifetime=costs.at["central coal CHP", "lifetime"],
                 location=buses,
@@ -507,7 +477,6 @@
 
         elif generator.find("coal boiler") != -1:
             bus0 = buses + " coal"
-<<<<<<< HEAD
             cat = "central" if generator.find("decentral") == -1 else "decentral"
             n.add(
                 "Link",
@@ -529,26 +498,6 @@
                 lifetime=costs.at[cat.lstrip() + generator, "lifetime"],
                 location=buses,
             )
-=======
-            for cat in [" central "]:
-                n.add(
-                    "Link",
-                    capacity.index,
-                    suffix="" + cat + generator + "-" + str(grouping_year),
-                    bus0=bus0,
-                    bus1=buses + cat + "heat",
-                    carrier=carrier_map[generator],
-                    marginal_cost=costs.at[cat.lstrip() + generator, "efficiency"]
-                    * costs.at[cat.lstrip() + generator, "VOM"],
-                    p_nom=capacity / costs.at[cat.lstrip() + generator, "efficiency"],
-                    p_nom_min=capacity / costs.at[cat.lstrip() + generator, "efficiency"],
-                    p_nom_extendable=False,
-                    efficiency=costs.at[cat.lstrip() + generator, "efficiency"],
-                    build_year=build_year,
-                    lifetime=costs.at[cat.lstrip() + generator, "lifetime"],
-                    location=buses,
-                )
->>>>>>> 15071dc6
 
         # TODO fix read operation in func, fix snakemake in function, make air pumps?
         elif generator == "heat pump":
@@ -564,8 +513,8 @@
                 "Link",
                 capacity.index,
                 suffix="-" + str(grouping_year),
-                bus0=buses,
-                bus1=buses + " central heat",
+                bus0=capacity.index,
+                bus1=capacity.index + " central heat",
                 carrier="heat pump",
                 efficiency=(
                     gshp_cop[capacity.index]
@@ -775,18 +724,10 @@
         snakemake = mock_snakemake(
             "add_existing_baseyear",
             topology="current+FCG",
-<<<<<<< HEAD
             co2_pathway="exp175default",
             planning_horizons="2030",
             # configfiles="resources/tmp/pseudo_coupled.yml",
             heating_demand="positive",
-=======
-            # co2_pathway="exp175default",
-            co2_pathway="SSP2-PkBudg1000-pseudo-coupled",
-            planning_horizons="2020",
-            configfiles="resources/tmp/pseudo_coupled.yml",
-            # heating_demand="positive",
->>>>>>> 15071dc6
         )
 
     configure_logging(snakemake, logger=logger)
@@ -807,24 +748,14 @@
     vre_techs = snakemake.params["vre_carriers"]
 
     n = pypsa.Network(snakemake.input.network)
-    add_base_year(n, cost_year)
     n_years = n.snapshot_weightings.generators.sum() / YEAR_HRS
-<<<<<<< HEAD
-=======
     if snakemake.params["add_build_year_to_new_assets"]:
-        # call before adding brownfield (for retrofit brownfield could be extendable)
-        add_build_year(n, plan_year)
->>>>>>> 15071dc6
+        add_base_year(n, plan_year)
+        # call before adding new assets
 
     costs = load_costs(tech_costs, config["costs"], config["electricity"], plan_year, n_years)
 
     existing_capacities = pd.read_csv(snakemake.input.installed_capacities, index_col=0)
-<<<<<<< HEAD
-    # Existing capacities is multi-year frame in remind coupled mode
-    if config["run"].get("is_remind_coupled", False) or "year" in existing_capacities.columns:
-        existing_capacities = existing_capacities.query("remind_year == @cost_year")
-    existing_capacities = filter_capacities(existing_capacities, cost_year)
-=======
 
     # TODO check needed for coupled mode
     existing_capacities = filter_brownfield_capacities(existing_capacities, plan_year)
@@ -833,7 +764,6 @@
     #  of the model year (needed because REMIND can actively retire). Select year here
     if config["run"].get("is_remind_coupled", False) or "remind_year" in existing_capacities.columns:
         existing_capacities = existing_capacities.query("remind_year == @plan_year")
->>>>>>> 15071dc6
 
     vre_caps = existing_capacities.query("Tech in @vre_techs | Fueltype in @vre_techs")
     # vre_caps.loc[:, "Country"] = coco.CountryConverter().convert(["China"], to="iso2")
