--- conflicted
+++ resolved
@@ -2,6 +2,7 @@
 Functions to add brownfield capacities to the network for a reference year
 - adds VREs per grade and corrects technical potential. Best available grade is chosen
 """
+
 # SPDX-FileCopyrightText: : 2025 The PyPSA-China-PIK Authors
 #
 # SPDX-License-Identifier: MIT
@@ -28,36 +29,31 @@
 
 
 def distribute_vre_by_grade(cap_by_year: pd.Series, grade_capacities: pd.Series) -> pd.DataFrame:
-<<<<<<< HEAD
-    """Distribute vre capacities by grade potential, use up better grades first
-
-=======
     """Distribute VRE capacities by grade, ensuring potentials are respected and prioritizing better grades first
-    
+
     Allocates variable renewable energy (VRE) capacity additions across different
     resource quality grades. The algorithm preferentially uses higher-quality
     grades before moving to lower-quality ones, implementing a "fill-up" strategy.
-    
->>>>>>> d0542fe5
+
     Args:
         cap_by_year (pd.Series): Annual VRE capacity additions indexed by year. Values represent
             the total capacity to be added in each year (MW or GW).
         grade_capacities (pd.Series): Available capacity potential by resource grade for a bus,
             indexed by grade identifier. Higher-quality grades should have lower indices for
             proper prioritization.
-            
+
     Returns:
         DataFrame with distributed capacities where:
             - Rows are indexed by years (from cap_by_year)
             - Columns are indexed by grades (from grade_capacities)
             - Values represent allocated capacity for each year-grade combination
-            
+
     Example:
         >>> cap_additions = pd.Series([100, 200], index=[2020, 2030])
         >>> grade_potentials = pd.Series([50, 75, 100], index=['grade_1', 'grade_2', 'grade_3'])
         >>> result = distribute_vre_by_grade(cap_additions, grade_potentials)
         >>> print(result.sum(axis=1))  # Should match original yearly totals
-        
+
     Note:
         The function assumes grade_capacities are ordered with best grades first.
         If total demand exceeds available capacity, the algorithm allocates as much
@@ -92,19 +88,19 @@
 
 def add_base_year(n: pypsa.Network, plan_year: int):
     """Add base year information to newly built components in the network.
-    
+
     Sets the 'build_year' attribute for all extendable generators and links
     in the network to the specified planning year. This is used to track
     when infrastructure is added to the system.
-    
+
     Args:
         n: The PyPSA network object to modify.
         plan_year: The planning year to assign as the build year for new components.
-        
+
     Note:
         This function modifies the network in-place by updating the 'build_year'
         attribute for components marked as extendable (p_nom_extendable==True).
-        
+
     Example:
         >>> network = pypsa.Network()
         >>> add_base_year(network, 2030)
@@ -266,7 +262,7 @@
     logger.info(df.grouping_year.unique())
     # TODO: exclude collapse of coal & coal CHP IF CCS retrofitting is enabled
     if config["existing_capacities"].get("collapse_years", False):
-        df.grouping_year = 1 # 0 is default
+        df.grouping_year = 1  # 0 is default
     df.grouping_year = df.grouping_year.astype(int, errors="ignore")
 
     df_ = df.pivot_table(
@@ -768,7 +764,7 @@
         )
 
     tech_costs = snakemake.input.tech_costs
-    plan_year = int(snakemake.wildcards["planning_horizons"]) # plan_year]
+    plan_year = int(snakemake.wildcards["planning_horizons"])  # plan_year]
     data_paths = {k: v for k, v in snakemake.input.items()}
     vre_techs = snakemake.params["vre_carriers"]
 
@@ -785,9 +781,12 @@
     # TODO check needed for coupled mode
     existing_capacities = filter_brownfield_capacities(existing_capacities, plan_year)
     # In coupled mode, capacities from REMIND are passed to PyPSA for each plan year.
-    #  The harmonized capacities file then has an extra 'year' column to keep track 
+    #  The harmonized capacities file then has an extra 'year' column to keep track
     #  of the model year (needed because REMIND can actively retire). Select year here
-    if config["run"].get("is_remind_coupled", False) or "remind_year" in existing_capacities.columns:
+    if (
+        config["run"].get("is_remind_coupled", False)
+        or "remind_year" in existing_capacities.columns
+    ):
         existing_capacities = existing_capacities.query("remind_year == @plan_year")
 
     vre_caps = existing_capacities.query("Tech in @vre_techs | Fueltype in @vre_techs")
