# SPDX-FileCopyrightText: : 2022 The PyPSA-China Authors
#
# SPDX-License-Identifier: MIT

# coding: utf-8
"""Functions to add constraints and prepare the network for the solver.
Associated with the `solve_network_myopic` rule in the Snakefile.
To be merged/consolidated with the `solve_network` script.
"""

import logging
import re
import socket
import os
import pandas as pd
import xarray as xr

import numpy as np
import pypsa
from _pypsa_helpers import store_duals_to_network
from _helpers import (
    configure_logging,
    mock_snakemake,
    setup_gurobi_tunnel_and_env,
)



logger = logging.getLogger(__name__)
pypsa.pf.logger.setLevel(logging.WARNING)


def prepare_network(
    n,
    config: dict,
    solve_opts=None,
):
    """Prepare the network for the solver
    Args:
        n (pypsa.Network): the pypsa network object
        solve_opts (dict): the solving options
    """
    if "clip_p_max_pu" in solve_opts:
        for df in (
            n.generators_t.p_max_pu,
            n.generators_t.p_min_pu,
            n.storage_units_t.inflow,
        ):
            df.where(df > solve_opts["clip_p_max_pu"], other=0.0, inplace=True)

    load_shedding = solve_opts.get("load_shedding")
    if load_shedding:
        # intersect between macroeconomic and surveybased willingness to pay
        # http://journal.frontiersin.org/article/10.3389/fenrg.2015.00055/full
        # TODO: retrieve color and nice name from config
        n.add("Carrier", "load", color="#dd2e23", nice_name="Load shedding")
        buses_i = n.buses.query("carrier == 'AC'").index
        if not np.isscalar(load_shedding):
            # TODO: do not scale via sign attribute (use Eur/MWh instead of Eur/kWh)
            load_shedding = 1e2  # Eur/kWh

        n.madd(
            "Generator",
            buses_i,
            " load",
            bus=buses_i,
            carrier="load",
            sign=1e-3,  # Adjust sign to measure p and p_nom in kW instead of MW
            marginal_cost=load_shedding,  # Eur/kWh
            p_nom=1e9,  # kW
        )

    if solve_opts.get("noisy_costs"):
        for t in n.iterate_components():
            # if 'capital_cost' in t.df:
            #    t.df['capital_cost'] += 1e1 + 2.*(np.random.random(len(t.df)) - 0.5)
            if "marginal_cost" in t.df:
                t.df["marginal_cost"] += 1e-2 + 2e-3 * (np.random.random(len(t.df)) - 0.5)

        for t in n.iterate_components(["Line", "Link"]):
            t.df["capital_cost"] += (1e-1 + 2e-2 * (np.random.random(len(t.df)) - 0.5)) * t.df[
                "length"
            ]

    if solve_opts.get("nhours"):
        nhours = solve_opts["nhours"]
        n.set_snapshots(n.snapshots[:nhours])
        n.snapshot_weightings[:] = 8760.0 / nhours

    if config["existing_capacities"].get("add", True):
        add_land_use_constraint(n)

    return n


def add_land_use_constraint(n: pypsa.Network, planning_horizons: str | int) -> None:
    """
    Add land use constraints for renewable energy potential. This ensures that the brownfield + greenfield
     vre installations for each generator technology do not exceed the technical potential.

    Args:
        n (pypsa.Network): the network object to add the constraints to
        planning_horizons (str | int): the planning horizon year as string
    """
    # warning: this will miss existing offwind which is not classed AC-DC and has carrier 'offwind'

    for carrier in [
        "solar",
        "solar rooftop",
        "solar-hsat",
        "onwind",
        "offwind",
        "offwind-ac",
        "offwind-dc",
        "offwind-float",
    ]:
        ext_i = (n.generators.carrier == carrier) & ~n.generators.p_nom_extendable
        grouper = n.generators.loc[ext_i].index.str.replace(f" {carrier}.*$", "", regex=True)
        existing = n.generators.loc[ext_i, "p_nom"].groupby(grouper).sum()
        existing.index += f" {carrier}-{planning_horizons}"
        n.generators.loc[existing.index, "p_nom_max"] -= existing

    # check if existing capacities are larger than technical potential
    existing_large = n.generators[n.generators["p_nom_min"] > n.generators["p_nom_max"]].index
    if len(existing_large):
        logger.warning(
            f"Existing capacities larger than technical potential for {existing_large},\
                        adjust technical potential to existing capacities"
        )
        n.generators.loc[existing_large, "p_nom_max"] = n.generators.loc[
            existing_large, "p_nom_min"
        ]

    n.generators["p_nom_max"] = n.generators["p_nom_max"].clip(lower=0)


def add_battery_constraints(n):
    """
    Add constraint ensuring that charger = discharger, i.e.
    1 * charger_size - efficiency * discharger_size = 0
    """
    if not n.links.p_nom_extendable.any():
        return

    discharger_bool = n.links.index.str.contains("battery discharger")
    charger_bool = n.links.index.str.contains("battery charger")

    dischargers_ext = n.links[discharger_bool].query("p_nom_extendable").index
    chargers_ext = n.links[charger_bool].query("p_nom_extendable").index

    eff = n.links.efficiency[dischargers_ext].values
    lhs = n.model["Link-p_nom"].loc[chargers_ext] - n.model["Link-p_nom"].loc[dischargers_ext] * eff

    n.model.add_constraints(lhs == 0, name="Link-charger_ratio")


def add_chp_constraints(n):
    """Add constraints to couple the heat and electricity output of CHP plants
         (using the cb and cv parameter). See the DEA technology cataloge

    Args:
        n (pypsa.Network): the pypsa network object to which's model the constraints are added
    """
    electric = n.links.index.str.contains("CHP") & n.links.index.str.contains("generator")
    heat = n.links.index.str.contains("CHP") & n.links.index.str.contains("boiler")

    electric_ext = n.links[electric].query("p_nom_extendable").index
    heat_ext = n.links[heat].query("p_nom_extendable").index

    electric_fix = n.links[electric].query("~p_nom_extendable").index
    heat_fix = n.links[heat].query("~p_nom_extendable").index

    p = n.model["Link-p"]  # dimension: [time, link]

    # output ratio between heat and electricity and top_iso_fuel_line for extendable
    if not electric_ext.empty:
        p_nom = n.model["Link-p_nom"]

        lhs = (
            p_nom.loc[electric_ext]
            * (n.links.p_nom_ratio * n.links.efficiency)[electric_ext].values
            - p_nom.loc[heat_ext] * n.links.efficiency[heat_ext].values
        )
        n.model.add_constraints(lhs == 0, name="chplink-fix_p_nom_ratio")

        rename = {"Link-ext": "Link"}
        lhs = p.loc[:, electric_ext] + p.loc[:, heat_ext] - p_nom.rename(rename).loc[electric_ext]
        n.model.add_constraints(lhs <= 0, name="chplink-top_iso_fuel_line_ext")

    # top_iso_fuel_line for fixed
    if not electric_fix.empty:
        lhs = p.loc[:, electric_fix] + p.loc[:, heat_fix]
        rhs = n.links.p_nom[electric_fix]
        n.model.add_constraints(lhs <= rhs, name="chplink-top_iso_fuel_line_fix")

    # back-pressure
    if not n.links[electric].index.empty:
        lhs = (
            p.loc[:, heat] * (n.links.efficiency[heat] * n.links.c_b[electric].values)
            - p.loc[:, electric] * n.links.efficiency[electric]
        )
        n.model.add_constraints(lhs <= 0, name="chplink-backpressure")


def add_transmission_constraints(n):
    """
    Add constraint ensuring that transmission lines p_nom are the same for both directions, i.e.
    p_nom positive = p_nom negative
    """
    if not n.links.p_nom_extendable.any():
        return

    positive_bool = n.links.index.str.contains("positive")
    negative_bool = n.links.index.str.contains("reversed")

    positive_ext = n.links[positive_bool].query("p_nom_extendable").index
    negative_ext = n.links[negative_bool].query("p_nom_extendable").index

    lhs = n.model["Link-p_nom"].loc[positive_ext] - n.model["Link-p_nom"].loc[negative_ext]

    n.model.add_constraints(lhs == 0, name="Link-transimission")


def add_retrofit_constraints(n):
    """
    Add constraints to ensure retrofit capacity is linked to the original capacity
    Args:
        n (pypsa.Network): the pypsa network object to which's model the constraints are added
    """
    p_nom_max = pd.read_csv("resources/data/p_nom/p_nom_max_cc.csv", index_col=0)
    p_nom_max = pd.read_csv("resources/data/p_nom/p_nom_max_cc.csv", index_col=0)
    planning_horizon = snakemake.wildcards.planning_horizons
    for year in range(int(planning_horizon) - 40, 2021, 5):
        coal = (
            n.generators[
                (n.generators.carrier == "coal power plant") & (n.generators.build_year == year)
            ]
            .query("p_nom_extendable")
            .index
        )
        Bus = (
            n.generators[
                (n.generators.carrier == "coal power plant") & (n.generators.build_year == year)
            ]
            .query("p_nom_extendable")
            .bus.values
        )
        coal_retrofit = (
            n.generators[
                n.generators.index.str.contains("retrofit")
                & (n.generators.build_year == year)
                & n.generators.bus.isin(Bus)
            ]
            .query("p_nom_extendable")
            .index
        )
        coal_retrofitted = (
            n.generators[
                n.generators.index.str.contains("retrofit")
                & (n.generators.build_year == year)
                & n.generators.bus.isin(Bus)
            ]
            .query("~p_nom_extendable")
            .groupby("bus")
            .sum()
            .p_nom_opt
        )

        lhs = (
            n.model["Generator-p_nom"].loc[coal]
            + n.model["Generator-p_nom"].loc[coal_retrofit]
            - (
                p_nom_max[str(year)].loc[Bus]
                - coal_retrofitted.reindex(p_nom_max[str(year)].loc[Bus].index, fill_value=0)
            ).values
        )

        n.model.add_constraints(lhs == 0, name="Generator-coal-retrofit-" + str(year))


def extra_functionality(n, snapshots):
    """
    Collects supplementary constraints which will be passed to ``pypsa.linopf.network_lopf``.
    If you want to enforce additional custom constraints, this is a good location to add them.
    The arguments ``opts`` and ``snakemake.config`` are expected to be attached to the network.
    """

    add_chp_constraints(n)
    add_battery_constraints(n)
    add_transmission_constraints(n)
    if snakemake.wildcards.planning_horizons != "2020":
        add_retrofit_constraints(n)


<<<<<<< HEAD
def solve_network(n: pypsa.Network, config: dict, solving, opts="", **kwargs):
    """Perform the optimisation
=======
def solve_network(n: pypsa.Network, config: dict, solving, opts="", **kwargs) -> pypsa.Network:
    """perform the optimisation
>>>>>>> daed4a4a
    Args:
        n (pypsa.Network): the pypsa network object
        config (dict): the configuration dictionary
        solving (dict): the solving configuration dictionary
        opts (str): optional wildcards such as ll (not used in pypsa-china)
    """
    set_of_options = solving["solver"]["options"]
    solver_options = solving["solver_options"][set_of_options] if set_of_options else {}
    solver_name = solving["solver"]["name"]
    cf_solving = solving["options"]
    track_iterations = cf_solving.get("track_iterations", False)
    min_iterations = cf_solving.get("min_iterations", 4)
    max_iterations = cf_solving.get("max_iterations", 6)
    transmission_losses = cf_solving.get("transmission_losses", 0)

    # add to network for extra_functionality
    n.config = config
    n.opts = opts

    skip_iterations = cf_solving.get("skip_iterations", False)
    if not n.lines.s_nom_extendable.any():
        skip_iterations = True
        logger.info("No expandable lines found. Skipping iterative solving.")

    if skip_iterations:
        status, condition = n.optimize(
            solver_name=solver_name,
            transmission_losses=transmission_losses,
            extra_functionality=extra_functionality,
            **solver_options,
            **kwargs,
        )
    else:
        status, condition = n.optimize.optimize_transmission_expansion_iteratively(
            solver_name=solver_name,
            track_iterations=track_iterations,
            min_iterations=min_iterations,
            max_iterations=max_iterations,
            transmission_losses=transmission_losses,
            extra_functionality=extra_functionality,
            **solver_options,
            **kwargs,
        )

    if status != "ok":
        logger.warning(f"Solving status '{status}' with termination condition '{condition}'")
    if "infeasible" in condition:
        raise RuntimeError("Solving status 'infeasible'")

    return n


if __name__ == "__main__":
    if "snakemake" not in globals():
        snakemake = mock_snakemake(
            "solve_network_myopic",
            topology="current+Neighbor",
            co2_pathway="exp175default",
            co2_reduction="0.0",
            planning_horizons="2025",
            heat_demand="positive",
        )

    configure_logging(snakemake)

    # deal with the gurobi license activation, which requires a tunnel to the login nodes
    solver_config = snakemake.config["solving"]["solver"]
    gurobi_license_config = snakemake.config["solving"].get("gurobi_hpc_tunnel", None)
    logger.info(f"Solver config {solver_config} and license cfg {gurobi_license_config}")
    if (solver_config["name"] == "gurobi") & (gurobi_license_config is not None):
        setup_gurobi_tunnel_and_env(gurobi_license_config, logger=logger)

    opts = snakemake.wildcards.get("opts", "")
    if "sector_opts" in snakemake.wildcards.keys():
        opts += "-" + snakemake.wildcards.sector_opts
    opts = [o for o in opts.split("-") if o != ""]
    solve_opts = snakemake.params.solving["options"]

    np.random.seed(solve_opts.get("seed", 123))

    n = pypsa.Network(snakemake.input.network)

    n = prepare_network(n, solve_opts, snakemake.config)

    # Extract export_duals flag from config in main
    export_duals_flag = snakemake.params.solving["options"].get("export_duals", False)
    
    n = solve_network(
        n,
        config=snakemake.config,
        solving=snakemake.params.solving,
        opts=opts,
        log_fn=snakemake.log.solver,
    )
    
    # Store dual variables in network components for netcdf export
    if export_duals_flag:
        store_duals_to_network(n)

    # n.meta = dict(snakemake.config, **dict(wildcards=dict(snakemake.wildcards)))
    n.links_t.p2 = n.links_t.p2.astype(float)
    outp = snakemake.output.network_name
    compression = snakemake.config.get("io", None)
    if compression:
        compression = compression.get("nc_compression", None)
    n.export_to_netcdf(outp, compression=compression)

    logger.info(f"Network successfully solved for {snakemake.wildcards.planning_horizons}")<|MERGE_RESOLUTION|>--- conflicted
+++ resolved
@@ -292,13 +292,8 @@
         add_retrofit_constraints(n)
 
 
-<<<<<<< HEAD
-def solve_network(n: pypsa.Network, config: dict, solving, opts="", **kwargs):
-    """Perform the optimisation
-=======
 def solve_network(n: pypsa.Network, config: dict, solving, opts="", **kwargs) -> pypsa.Network:
     """perform the optimisation
->>>>>>> daed4a4a
     Args:
         n (pypsa.Network): the pypsa network object
         config (dict): the configuration dictionary
