--- conflicted
+++ resolved
@@ -1,22 +1,11 @@
 """Helper functions for pypsa network handling"""
 
 import logging
-<<<<<<< HEAD
-import os
 import re
 
 import numpy as np
-import pandas as pd
 import pypsa
 import pytz
-from constants import PROV_NAMES
-=======
-import pytz
-import re
-
-import pypsa
-
->>>>>>> d0542fe5
 
 # get root logger
 logger = logging.getLogger()
@@ -56,13 +45,8 @@
     return [location, carrier]
 
 
-<<<<<<< HEAD
-def filter_carriers(n: pypsa.Network, bus_carrier="AC", comps=["Generator", "Link"]) -> list:
+def filter_carriers(n: pypsa.Network, bus_carriers=["AC"], comps=["Generator", "Link"]) -> list:
     """Filter carriers for links that attach to a bus of the target carrier
-=======
-def filter_carriers(n: pypsa.Network, bus_carriers=["AC"], comps=["Generator", "Link"]) -> list:
-    """filter carriers for links that attach to a bus of the target carrier
->>>>>>> d0542fe5
 
     Args:
         n (pypsa.Network): the pypsa network object
