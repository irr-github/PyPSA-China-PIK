--- conflicted
+++ resolved
@@ -527,16 +527,9 @@
             constraint_type = dual_name
 
         comp_name = COMPONENT_MAPPING.get(component_type.lower())
-<<<<<<< HEAD
-        if comp_name is None or comp_name not in network.__dir__():
-            continue
-        else:
-            comp_obj = getattr(network, comp_name)
-=======
         if comp_name is None or not hasattr(network, comp_name):
             continue
         comp_obj = getattr(network, comp_name)
->>>>>>> 9f99fc1c
 
         # ---- Standardize attr name ----
         attr = f"mu_{re.sub(r'[^a-zA-Z0-9_]', '_', constraint_type)}"
