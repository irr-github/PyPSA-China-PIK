import logging
import atlite
import pandas as pd
import scipy as sp
import numpy as np
from collections.abc import Iterable
from scipy.optimize import curve_fit

from _helpers import (
    configure_logging,
    mock_snakemake,
    make_periodic_snapshots,
    calc_atlite_heating_timeshift,
    shift_profile_to_planning_year,
)

# TODO switch from hardocded REF_YEAR to a base year?
from constants import (
    PROV_NAMES,
    UNIT_HOT_WATER_START_YEAR,
    UNIT_HOT_WATER_END_YEAR,
    START_YEAR,
    END_YEAR,
    REF_YEAR,
    REGIONAL_GEO_TIMEZONES,
    TIMEZONE,
)

logger = logging.getLogger(__name__)
idx = pd.IndexSlice
nodes = pd.Index(PROV_NAMES)


<<<<<<< HEAD
# TODO this is really stupid since there are 5 hours shits on the heating demand due to sun time
def downscale_time_data(
    dt_index: pd.DatetimeIndex,
    weekly_profile: Iterable,
    regional_tzs=pd.Series(index=PROV_NAMES, data=list(REGIONAL_GEO_TIMEZONES.values())),
) -> pd.DataFrame:
    """Make hourly resolved data profiles based on exogenous weekdays and weekend profiles.
    This fn takes into account that the profiles are in local time and that regions may
     have different timezones.
=======
# TODO check this is compatible w naive timestamps!
def generate_periodic_profiles(
    dt_index: pd.DatetimeIndex = None,
    col_tzs=pd.Series(index=PROV_NAMES, data=len(PROV_NAMES) * ["Shanghai"]),
    weekly_profile=range(24 * 7),
) -> pd.DataFrame:
    """Give a 24*7 long list of weekly hourly profiles, generate this
    for each country for the period dt_index, taking account of time
    zones and Summer Time.

    Args:
        dt_index (DatetimeIndex, optional): _description_. Defaults to None.
        col_tzs (pd.Series, optional): _description_. Defaults to pd.Series(index=PROV_NAMES, data=len(PROV_NAMES) * ["Shanghai"]).
        weekly_profile (_type_, optional): _description_. Defaults to range(24 * 7).

    Returns:
        pd.DataFrame: _description_
    """
>>>>>>> eff5d7d1

    Args:
        dt_index (DatetimeIndex): the snapshots (in network local naive time) but hourly res.
        weekly_profile (Iterable): the weekly profile as a list of 7*24 entries.
        regional_tzs (pd.Series, optional): regional geographical timezones for profiles.
            Defaults to pd.Series(index=PROV_NAMES, data=list(REGIONAL_GEO_TIMEZONES.values())).

    Returns:
        pd.DataFrame: Regionally resolved profiles for each snapshot hour rperesented by dt_index
    """
    weekly_profile = pd.Series(weekly_profile, range(24 * 7))
    # make a dataframe with timestamps localized to the network TIMEZONE timestamps
    all_times = pd.DataFrame(
        dict(zip(PROV_NAMES, [dt_index.tz_localize(TIMEZONE)] * len(PROV_NAMES))),
        index=dt_index.tz_localize(TIMEZONE),
        columns=PROV_NAMES,
    )
    # then localize to regional time. _dt ensures index is not changed
    week_hours = all_times.apply(
        lambda col: col.dt.tz_convert(regional_tzs[col.name]).tz_localize(None)
    )
    # then convert into week hour & map to the intraday heat demand profile (based on local time)
    return week_hours.apply(lambda col: col.dt.weekday * 24 + col.dt.hour).apply(
        lambda col: col.map(weekly_profile)
    )


def make_heat_demand_projections(
    planning_year: int, projection_name: str, ref_year=REF_YEAR
) -> float:
    """Make projections for heating demand

    Args:
        projection_name (str): name of projection
        planning_year (int): year to project to
        ref_year (int, optional): reference year. Defaults to REF_YEAR.

    Returns:
        float: scaling factor relative to base year for heating demand
    """
    years = np.array([1985, 1990, 1995, 2000, 2005, 2010, 2015, 2020, 2060])

    if projection_name == "positive":

        def func(x, a, b, c, d):
            """Cubic polynomial fit to proj"""
            return a * x**3 + b * x**2 + c * x + d

        # TODO soft code
        # heated area projection in China
        # 2060: 6.02 * 36.52 * 1e4 north population * floor_space_per_capita in city
        heated_area = np.array(
            [2742, 21263, 64645, 110766, 252056, 435668, 672205, 988209, 2198504]
        )  # 10000 m2

        # Perform curve fitting
        popt, pcov = curve_fit(func, years, heated_area)
        factor = func(int(planning_year), *popt) / func(REF_YEAR, *popt)

    elif projection_name == "constant":
        factor = 1.0

    else:
        raise ValueError(f"Invalid heating demand projection {projection_name}")
    return factor


def build_daily_heat_demand_profiles(
    heat_demand_config: dict, atlite_heating_hr_shift: int, switch_month_day: bool = True
) -> pd.DataFrame:
    """build the heat demand profile according to forecast demans

    Args:
        heat_demand_config (dict): the heat demand configuration
        atlite_heating_hr_shift (int): the hour shift for heating demand, needed due to imperfect
            timezone handling in atlite
        switch_month_day (bool, optional): whether to switch month & day from heat_demand_config.
            Defaults to True.
    Returns:
<<<<<<< HEAD
        pd.DataFrame: regional daily heating demand with April to Sept forced to 0
=======
        pd.DataFrame: daily heating demand with April to Sept forced to 0
>>>>>>> eff5d7d1
    """
    with pd.HDFStore(snakemake.input.population_map, mode="r") as store:
        pop_map = store["population_gridcell_map"]

    cutout = atlite.Cutout(snakemake.input.cutout)
    atlite_year = snakemake.config["atlite"]["weather_year"]

    pop_matrix = sp.sparse.csr_matrix(pop_map.T)
    index = pop_map.columns
    index.name = "provinces"

    # TODO clarify a bit here, maybe the po_matrix should be normalised earlier?
    # unclear whether it's per cap or not
    total_hd = cutout.heat_demand(
        matrix=pop_matrix,
        index=index,
        threshold=heat_demand_config["heating_start_temp"],
        a=heat_demand_config["heating_lin_slope"],
        constant=heat_demand_config["heating_offet"],
        # hack to bring it back to local from UTC
        hour_shift=atlite_heating_hr_shift,
    )

    regonal_daily_hd = total_hd.to_pandas().divide(pop_map.sum())
    # input given as dd-mm but loc as yyyy-mm-dd
    if switch_month_day:
        start_day = "{}-{}".format(*heat_demand_config["start_day"].split("-")[::-1])
        end_day = "{}-{}".format(*heat_demand_config["end_day"].split("-")[::-1])
    else:
        start_day = heat_demand_config["start_day"]
        end_day = heat_demand_config["end_day"]
    regonal_daily_hd.loc[f"{atlite_year}-{start_day}":f"{atlite_year}-{end_day}"] = 0

    return regonal_daily_hd


# TODO rename to make_hot_water_projections
# TODO FIX VALUES -> ref value is 2008 not 2020 :|
def build_hot_water_per_day(planning_horizons: int | str) -> pd.Series:
    """Make projections for the hot water demand increase and scale the ref year value
    NB: the ref year value is for 2008 not 2020 -> incorrect

<<<<<<< HEAD
    Args:
        planning_horizons (int | str): the planning year to which demand will be projected

    Raises:
        ValueError: if the config projection type is not supported

    Returns:
        pd.Series: regional hot water demand per day
    """
=======
# TODO separate the two functions (day and yearly)
def build_hot_water_per_day(planning_horizons: int | str) -> np.array:
>>>>>>> eff5d7d1

    with pd.HDFStore(snakemake.input.population, mode="r") as store:
        population_count = store["population"]

    unit_hot_water_start_yr = UNIT_HOT_WATER_START_YEAR
    unit_hot_water_end_yr = UNIT_HOT_WATER_END_YEAR

    if snakemake.wildcards["heating_demand"] == "positive":

        def func(x, a, b):
            return a * x + b

        x = np.array([START_YEAR, END_YEAR])
        y = np.array([unit_hot_water_start_yr, unit_hot_water_end_yr])
        popt, pcov = curve_fit(func, x, y)

        unit_hot_water = func(int(planning_horizons), *popt)

    elif snakemake.wildcards["heating_demand"] == "constant":
        unit_hot_water = unit_hot_water_start_yr

    elif snakemake.wildcards["heating_demand"] == "mean":

        def lin_func(x: np.array, a: float, b: float) -> np.array:
            return a * x + b

        x = np.array([START_YEAR, END_YEAR])
        y = np.array([unit_hot_water_start_yr, unit_hot_water_end_yr])
        popt, pcov = curve_fit(lin_func, x, y)
<<<<<<< HEAD
=======

        unit_hot_water = (lin_func(int(planning_horizons), *popt) + UNIT_HOT_WATER_START_YEAR) / 2
>>>>>>> eff5d7d1

        unit_hot_water = (lin_func(int(planning_horizons), *popt) + UNIT_HOT_WATER_START_YEAR) / 2
    else:
        raise ValueError(f"Invalid heating demand type {snakemake.wildcards['heating_demand']}")
    # MWh per day per region
    hot_water_per_day = unit_hot_water * population_count / 365.0

    return hot_water_per_day


# TODO return dict would be nice
# TODO separate the projection and move it ot the main
def build_heat_demand_profile(
    daily_hd: pd.DataFrame,
    hot_water_per_day: pd.DataFrame,
<<<<<<< HEAD
    snapshots: pd.date_range,
    planning_horizons: int | str,
) -> tuple[pd.DataFrame, pd.DataFrame, object, pd.DataFrame]:
    """Downscale the daily heat demand to hourly heat demand using pre-defined intraday profiles
    THIS FUNCTION ALSO MAKES PROJECTIONS FOR HEATING DEMAND - WHICH IS NOT THE CORRECT PLACE

    Args:
        daily_hd (DataFrame): the day resolved heat demand for each region (atlite time axis)
        hot_water_per_day (DataFrame): the day resolved hot water demand for each region
        snapshots (pd.date_range): the snapshots for the planning year
=======
    date_range,
    planning_horizons: int | str,
) -> tuple[pd.DataFrame, pd.DataFrame, pd.DataFrame]:
    """_summary_

    Args:
        daily_hd (DataFrame): _description_
        hot_water_per_day (DataFrame): _description_
        date_range (_type_): _description_
>>>>>>> eff5d7d1
        planning_horizons (int | str): the planning year

    Returns:
        tuple[pd.DataFrame, pd.DataFrame, object, pd.DataFrame]:
            heat, space_heat, space_heating_per_hdd, water_heat demands
    """
    # TODO - very strange, why would this be needed unless atlite is buggy
    daily_hd_uniq = daily_hd[~daily_hd.index.duplicated(keep="first")]
    # hourly resolution regional demand (but wrong data, it's just ffill)
    heat_demand_hourly = shift_profile_to_planning_year(
        daily_hd_uniq, planning_yr=planning_horizons
    ).reindex(index=snapshots, method="ffill")

    # ===== downscale to hourly =======
    intraday_profiles = pd.read_csv(snakemake.input.intraday_profiles, index_col=0)

    # TODO, does this work with variable frequency?
    intraday_year_profiles = downscale_time_data(
        dt_index=heat_demand_hourly.index,
        weekly_profile=(
            list(intraday_profiles["weekday"]) * 5 + list(intraday_profiles["weekend"]) * 2
        ),
    )

    # TWh -> MWh
    space_heat_demand_total = pd.read_csv(snakemake.input.space_heat_demand, index_col=0) * 1e6
    space_heat_demand_total = space_heat_demand_total.squeeze()

    # ==== SCALE TO FUTURE DEMAND ======
    # TODO soft-code ref/base year or find a better variable name
    # TODO remind coupling: fix this kind of stuff or make separate fn
    # Belongs outside of this function really and in main
    factor = make_heat_demand_projections(
        planning_horizons, snakemake.wildcards["heating_demand"], ref_year=REF_YEAR
    )
    # WOULD BE NICER TO SUM THAN TO WEIGH OR TO directly build the profile with the freq
    # TODO, does this work with variable frequency?
    space_heating_per_hdd = (space_heat_demand_total * factor) / (
        heat_demand_hourly.sum() * snakemake.config["snapshots"]["frequency"]
    )

    space_heat_demand = intraday_year_profiles.mul(heat_demand_hourly).mul(space_heating_per_hdd)
    water_heat_demand = intraday_year_profiles.mul(hot_water_per_day / 24.0)

    heat_demand = space_heat_demand + water_heat_demand

    return heat_demand, space_heat_demand, space_heating_per_hdd, water_heat_demand


if __name__ == "__main__":
    if "snakemake" not in globals():

        snakemake = mock_snakemake(
            "build_load_profiles",
            heating_demand="positive",
            planning_horizons="2020",
            pathway="exponential-175",
            topology="Current+Neigbor",
        )

    configure_logging(snakemake, logger=logger)

    planning_horizons = snakemake.wildcards["planning_horizons"]
    config = snakemake.config

    date_range = make_periodic_snapshots(
        year=planning_horizons,
        freq=config["snapshots"]["freq"],
        start_day_hour=config["snapshots"]["start"],
        end_day_hour=config["snapshots"]["end"],
        bounds=config["snapshots"]["bounds"],
        tz=config["snapshots"]["timezone"],
        end_year=(None if not config["snapshots"]["end_year_plus1"] else planning_horizons + 1),
    )

    atlite_hour_shift = calc_atlite_heating_timeshift(date_range, use_last_ts=False)
    reg_daily_hd = build_daily_heat_demand_profiles(
        config["heat_demand"], atlite_heating_hr_shift=atlite_hour_shift, switch_month_day=True
    )

    hot_water_per_day = build_hot_water_per_day(planning_horizons)

    heat_demand, space_heat_demand, space_heating_per_hdd, water_heat_demand = (
        build_heat_demand_profile(
            reg_daily_hd,
            hot_water_per_day,
            date_range,
            planning_horizons,
        )
    )

    with pd.HDFStore(snakemake.output.heat_demand_profile, mode="w", complevel=4) as store:
        store["heat_demand_profiles"] = heat_demand

<<<<<<< HEAD
    with pd.HDFStore(snakemake.output.energy_totals_name, mode="w") as store:
        store["space_heating_per_hdd"] = space_heating_per_hdd
        store["hot_water_per_day"] = hot_water_per_day

=======
>>>>>>> eff5d7d1
    logger.info("Heat demand profiles successfully built")<|MERGE_RESOLUTION|>--- conflicted
+++ resolved
@@ -31,7 +31,6 @@
 nodes = pd.Index(PROV_NAMES)
 
 
-<<<<<<< HEAD
 # TODO this is really stupid since there are 5 hours shits on the heating demand due to sun time
 def downscale_time_data(
     dt_index: pd.DatetimeIndex,
@@ -41,26 +40,6 @@
     """Make hourly resolved data profiles based on exogenous weekdays and weekend profiles.
     This fn takes into account that the profiles are in local time and that regions may
      have different timezones.
-=======
-# TODO check this is compatible w naive timestamps!
-def generate_periodic_profiles(
-    dt_index: pd.DatetimeIndex = None,
-    col_tzs=pd.Series(index=PROV_NAMES, data=len(PROV_NAMES) * ["Shanghai"]),
-    weekly_profile=range(24 * 7),
-) -> pd.DataFrame:
-    """Give a 24*7 long list of weekly hourly profiles, generate this
-    for each country for the period dt_index, taking account of time
-    zones and Summer Time.
-
-    Args:
-        dt_index (DatetimeIndex, optional): _description_. Defaults to None.
-        col_tzs (pd.Series, optional): _description_. Defaults to pd.Series(index=PROV_NAMES, data=len(PROV_NAMES) * ["Shanghai"]).
-        weekly_profile (_type_, optional): _description_. Defaults to range(24 * 7).
-
-    Returns:
-        pd.DataFrame: _description_
-    """
->>>>>>> eff5d7d1
 
     Args:
         dt_index (DatetimeIndex): the snapshots (in network local naive time) but hourly res.
@@ -140,11 +119,7 @@
         switch_month_day (bool, optional): whether to switch month & day from heat_demand_config.
             Defaults to True.
     Returns:
-<<<<<<< HEAD
         pd.DataFrame: regional daily heating demand with April to Sept forced to 0
-=======
-        pd.DataFrame: daily heating demand with April to Sept forced to 0
->>>>>>> eff5d7d1
     """
     with pd.HDFStore(snakemake.input.population_map, mode="r") as store:
         pop_map = store["population_gridcell_map"]
@@ -187,7 +162,6 @@
     """Make projections for the hot water demand increase and scale the ref year value
     NB: the ref year value is for 2008 not 2020 -> incorrect
 
-<<<<<<< HEAD
     Args:
         planning_horizons (int | str): the planning year to which demand will be projected
 
@@ -197,10 +171,6 @@
     Returns:
         pd.Series: regional hot water demand per day
     """
-=======
-# TODO separate the two functions (day and yearly)
-def build_hot_water_per_day(planning_horizons: int | str) -> np.array:
->>>>>>> eff5d7d1
 
     with pd.HDFStore(snakemake.input.population, mode="r") as store:
         population_count = store["population"]
@@ -225,16 +195,13 @@
     elif snakemake.wildcards["heating_demand"] == "mean":
 
         def lin_func(x: np.array, a: float, b: float) -> np.array:
+        def lin_func(x: np.array, a: float, b: float) -> np.array:
             return a * x + b
 
         x = np.array([START_YEAR, END_YEAR])
         y = np.array([unit_hot_water_start_yr, unit_hot_water_end_yr])
         popt, pcov = curve_fit(lin_func, x, y)
-<<<<<<< HEAD
-=======
-
-        unit_hot_water = (lin_func(int(planning_horizons), *popt) + UNIT_HOT_WATER_START_YEAR) / 2
->>>>>>> eff5d7d1
+        popt, pcov = curve_fit(lin_func, x, y)
 
         unit_hot_water = (lin_func(int(planning_horizons), *popt) + UNIT_HOT_WATER_START_YEAR) / 2
     else:
@@ -250,7 +217,6 @@
 def build_heat_demand_profile(
     daily_hd: pd.DataFrame,
     hot_water_per_day: pd.DataFrame,
-<<<<<<< HEAD
     snapshots: pd.date_range,
     planning_horizons: int | str,
 ) -> tuple[pd.DataFrame, pd.DataFrame, object, pd.DataFrame]:
@@ -261,17 +227,6 @@
         daily_hd (DataFrame): the day resolved heat demand for each region (atlite time axis)
         hot_water_per_day (DataFrame): the day resolved hot water demand for each region
         snapshots (pd.date_range): the snapshots for the planning year
-=======
-    date_range,
-    planning_horizons: int | str,
-) -> tuple[pd.DataFrame, pd.DataFrame, pd.DataFrame]:
-    """_summary_
-
-    Args:
-        daily_hd (DataFrame): _description_
-        hot_water_per_day (DataFrame): _description_
-        date_range (_type_): _description_
->>>>>>> eff5d7d1
         planning_horizons (int | str): the planning year
 
     Returns:
@@ -366,11 +321,8 @@
     with pd.HDFStore(snakemake.output.heat_demand_profile, mode="w", complevel=4) as store:
         store["heat_demand_profiles"] = heat_demand
 
-<<<<<<< HEAD
     with pd.HDFStore(snakemake.output.energy_totals_name, mode="w") as store:
         store["space_heating_per_hdd"] = space_heating_per_hdd
         store["hot_water_per_day"] = hot_water_per_day
 
-=======
->>>>>>> eff5d7d1
     logger.info("Heat demand profiles successfully built")