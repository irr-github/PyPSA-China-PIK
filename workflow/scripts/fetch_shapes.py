--- conflicted
+++ resolved
@@ -212,11 +212,7 @@
     eez = gpd.GeoDataFrame.from_features(data["features"])
     return eez.set_crs(epsg=crs)
 
-<<<<<<< HEAD
-
-=======
  
->>>>>>> 01e398db
 def fetch_prefecture_shapes(
     fixes={
         GDAM_LV1: {
