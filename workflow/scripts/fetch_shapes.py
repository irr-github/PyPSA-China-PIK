"""
Data fetch operation for region/province/country shapes
"""

import logging
from os import PathLike
from pandas import DataFrame
import zipfile
import io

import cartopy.io.shapereader as shpreader
import geopandas as gpd
import numpy as np
import requests
from _helpers import configure_logging, mock_snakemake
from constants import (
    COUNTRY_ISO,
    COUNTRY_NAME,
    CRS,
    EEZ_PREFIX,
    OFFSHORE_WIND_NODES,
    PROV_NAMES,
)
from pandas import DataFrame

NATURAL_EARTH_RESOLUTION = "10m"
GDAM_LV1 = "NAME_1"
GDAM_LV2 = "NAME_2"

logger = logging.getLogger(__name__)


def fetch_natural_earth_shape(
    dataset_name: str, filter_key: str, filter_value="China", region_key=None
) -> gpd.GeoDataFrame:
    """Fetch region or country shape from natural earth dataset and filter

    Args:
        dataset_name (str): the name of the natural earth dataset to fetch
        filter_key (str): key to filter the records by
        filter_value (str|list, optional): filter pass value. Defaults to "China".

    Example:
        china country: build_natural_earth_shape("admin_0_countries", "ADMIN", "China")
        china provinces: build_natural_earth_shape("admin_1_states_provinces", 
            "iso_a2", "CN", region_key="name_en")

    Returns:
        gpd.GeoDataFrame: the filtered records
    """
    shpfilename = shpreader.natural_earth(
        resolution=NATURAL_EARTH_RESOLUTION, category="cultural", name=dataset_name
    )
    reader = shpreader.Reader(shpfilename)
    records = list(reader.records())
    if not region_key:
        region_key = filter_key
    if isinstance(filter_value, list):
        gdf = gpd.GeoDataFrame(
            [
                {"region": c.attributes[region_key], "geometry": c.geometry}
                for c in records
                if c.attributes[filter_key] in filter_value
            ]
        )
    else:
        gdf = gpd.GeoDataFrame(
            [
                {"region": c.attributes[region_key], "geometry": c.geometry}
                for c in records
                if c.attributes[filter_key] == filter_value
            ]
        )
    gdf.set_crs(epsg=CRS, inplace=True)
    return gdf


def fetch_country_shape(outp_path: PathLike):
    """Fetch the country shape from natural earth and save it to the outpath

    Args:
        outp_path (PathLike): the path to save the country shape (geojson)
    """

    country_shape = fetch_natural_earth_shape("admin_0_countries", "ADMIN", COUNTRY_NAME)
    country_shape.set_index("region", inplace=True)
    country_shape.to_file(outp_path, driver="GeoJSON")


def fetch_province_shapes() -> gpd.GeoDataFrame:
    """Fetch the province shapes from natural earth and save it to the outpath

    Returns:
        gpd.GeoDataFrame: the province shapes
    """

    province_shapes = fetch_natural_earth_shape(
        "admin_1_states_provinces", "iso_a2", COUNTRY_ISO, region_key="name_en"
    )
    province_shapes.rename(columns={"region": "province"}, inplace=True)
    province_shapes.province = province_shapes.province.str.replace(" ", "")
    province_shapes.sort_values("province", inplace=True)
    logger.debug("province shapes:\n", province_shapes)

    filtered = province_shapes[province_shapes["province"].isin(PROV_NAMES)]
    if (filtered["province"].unique() != sorted(PROV_NAMES)).all():
        logger.warning(
            f"Missing provinces: {set(PROV_NAMES) - set(province_shapes['province'].unique())}"
        )
    filtered.set_index("province", inplace=True)

    return filtered.sort_index()


def fetch_gadm(country_code="CHN", level=2):
    """
    fetch GADM shapefile for a given country and administrative level.
    https://gadm.org/download_country.html

    Parameters:
        country_code (str): ISO3 country code (e.g., 'CHN', 'USA').
        level (int): Administrative level (0=country, 1=region, etc.).

    Returns:
        geopandas.GeoDataFrame: Loaded shapefile as GeoDataFrame.
    """
    # Construct the URL
    url = f"https://geodata.ucdavis.edu/gadm/gadm4.1/shp/gadm41_{country_code}_shp.zip"

    # Download the zip file
    response = requests.get(url)
    if response.status_code != 200:
        raise ValueError(
            f"Failed to download data for {country_code} - Status code: {response.status_code}"
        )

    # Extract the zip file in memory
    with zipfile.ZipFile(io.BytesIO(response.content)) as z:
        # Filter to the desired level shapefile
        level_filename = f"gadm41_{country_code}_{level}.shp"
        if level_filename not in z.namelist():
            raise ValueError(f"Level {level} shapefile not found for {country_code}.")

        shp_dir = "resources/data/province_shapes"
        z.extractall(shp_dir)
        gdf = gpd.read_file(f"{shp_dir}/{level_filename}")
    
    return gdf


def fetch_maritime_eez(zone_name: str) -> gpd.GeoDataFrame:
    """Fetch maritime data for a country from Maritime Gazette API#
    (Royal marine institute of Flanders data base)

    Args:
        zone_name (str): the country's zone name, e.g "Chinese" for china

    Raises:
        requests.HTTPError: if the request fails
    Returns:
        dict: the maritime data
    """

    def find_record_id(zone_name: str) -> int:
        # get Maritime Gazette record ID for the country
        # eez ID is 70: see https://www.marineregions.org/gazetteer.php?p=webservices&type=rest#/
        url = f"https://www.marineregions.org/rest/getGazetteerRecordsByName.json/{zone_name}/?like=true&fuzzy=false&typeID=70&offset=0&count=100"
        response = requests.get(url)
        if response.status_code != 200:
            raise requests.HTTPError(
                f"Failed to retrieve Maritime Gazette ID. Status code: {response.status_code}"
            )
        record_data = response.json()
        logger.debug(record_data)
        return [
            data
            for data in record_data
            if (data["status"] == "standard")
            and (data["preferredGazetteerName"].lower().find(zone_name.lower()) != -1)
        ][0]["MRGID"]

    mgrid = find_record_id(zone_name)
    logger.debug(f"Found Maritime Gazette ID for {zone_name}: {mgrid}")
    #  URL of the WFS service
    url = "https://geo.vliz.be/geoserver/wfs"
    # WFS request parameters + record ID filter
    base_filter_ = "<Filter><PropertyIsEqualTo><PropertyName>mrgid_eez</PropertyName><Literal>"
    filter_ = base_filter_ + f"{mgrid}</Literal></PropertyIsEqualTo></Filter>"
    params = dict(
        service="WFS",
        version="1.1.0",
        request="GetFeature",
        typeName="MarineRegions:eez",
        outputFormat="json",
        filter=filter_,
    )

    # Fetch data from WFS using requests
    response_eez = requests.get(url, params=params)

    # Check for successful request
    if response_eez.status_code == 200:
        data = response_eez.json()
    else:
        logger.error(f"Error: {response_eez.status_code}")
        raise requests.HTTPError(
            f"Failed to retrieve Maritime Gazette data. Status code: {response_eez.status_code}"
        )
    if data["totalFeatures"] != 1:
        raise ValueError(f"Expected 1 feature, got {data['totalFeatures']}\n: {data}")
    crs = data["crs"]["properties"]["name"].split("EPSG::")[-1]
    eez = gpd.GeoDataFrame.from_features(data["features"])
    return eez.set_crs(epsg=crs)

<<<<<<< HEAD

=======
 
>>>>>>> 0fbda789
def fetch_prefecture_shapes(
    fixes={
        GDAM_LV1: {
            "Nei Mongol": "InnerMongolia",
            "Xinjiang Uygur": "Xinjiang",
            "Hong Kong": "HongKong",
            "Ningxia Hui": "Ningxia",
        }
    }
):
    """
    Fetch county-level shapefiles for China.

    Args:
        fixes (dict, Optional): Dictionary mapping old names to new names for specific columns.
    """
    gdf = fetch_gadm(country_code="CHN", level=2)
    for col, fix_dict in fixes.items():
        for old_name, new_name in fix_dict.items():
            mask = gdf.query(f"{col} == '{old_name}'").index
            gdf.loc[mask, col] = new_name
    return gdf[["COUNTRY", "NAME_1", "NAME_2", "geometry"]]


def build_nodes(
    prefectures: gpd.GeoDataFrame,
    nodes_cfg: dict,
) -> gpd.GeoSeries:
    """ Build the nodes, either directly at provincial (admin1) level or from adminlvk2 subregions
      
    Args:
      prefectures:  """
    gdf = prefectures.copy()
    if nodes_cfg.get("split_provinces", False):
        validate_split_cfg(nodes_cfg["splits"], gdf)
        return split_provinces(gdf, nodes_cfg)
    else:
        provs = provs = gdf.dissolve(GDAM_LV1)
        provs = provs.drop([nodes_cfg["exclude_provinces"]])
        return provs.rename_axis("node")["geometry"]


def validate_split_cfg(split_cfg: dict, gdf: gpd.GeoDataFrame):
    """validate the province split configuration. 
    The province (admin level 1) is split by admin level 2 {subregion: [prefecture names],..}.
    The prefecture names must be unique and cover all admin2 in the admin1 level.

    Args:
        split_cfg (dict): the configuration for the prefecture split
        gdf (gpd.GeoDataFrame): the geodataframe with prefecture shapes
    Raises:
        ValueError: if the prefectures are not unique or do not cover all admin2 in the admin1 level
    """
    # validate_settings
    for admin1 in split_cfg:
        if admin1 not in gdf[GDAM_LV1].unique():
            err_ = f"Invalid admin1 entry {admin1} not found in provinces {gdf[GDAM_LV1].unique()}"
            raise ValueError(err_)
        
        # flatten values
        admin2 = []
        for names, v in split_cfg[admin1].items():
            admin2 += v
        
        # check completeness
        all_admin2 = gdf.query(f'{GDAM_LV1} == "{admin1}"')[GDAM_LV2].unique().tolist()
        if not sorted(admin2) == sorted(all_admin2):
            raise ValueError(
                f"{admin1} prefectures do not match expected:\ngot {admin2}\nvs\n {all_admin2}"
            )

        # check uniqueness (pop -> must be after completeness check)
        duplicated = any([admin2.pop() in admin2 for i in range(len(admin2))])
        if duplicated:
            raise ValueError(f"Duplicated prefecture names in {admin1}: {admin2}")


# TODO consider returning country and province
def split_provinces(
    prefectures: gpd.GeoDataFrame,
    node_config: dict
) -> gpd.GeoSeries:
    """
    Split Inner Mongolia into East and West regions based on prefectures.

    Args:
        prefectures (gpd.GeoDataFrame): Gall chinese prefectures.
        node_config (dict): the configuration for node build
    Returns:
        gpd.GeoDataFrame: Updated GeoDataFrame with Inner Mongolia split EAST/WEST.
    """
    gdf = prefectures.copy()
    for admin1, splits in node_config["splits"].items():
        mask = gdf.query(f"{GDAM_LV1} == '{admin1}'").index
        splits_inv = {vv: admin1 + "_" + k for k, v in splits.items() for vv in v}
        gdf.loc[mask, GDAM_LV1] = gdf.loc[mask, "NAME_2"].map(splits_inv)
    
    # merge geometries by node
    gdf.rename(columns = {GDAM_LV1: "node"}, inplace=True)
    return gdf[["node", "geometry"]].dissolve(by="node", aggfunc="sum")


def cut_smaller_from_larger(
    row: gpd.GeoSeries, gdf: gpd.GeoDataFrame, overlaps: DataFrame
) -> gpd.GeoSeries:
    """Automatically assign overlapping area to the smaller region

    Example:
        areas_gdf.apply(cut_smaller_from_larger, args=(areas_gdf, overlaps), axis=1)

    Args:
        row (gpd.GeoSeries): the row from pandas apply
        gdf (gpd.GeoDataFrame): the geodataframe on which the operation is performed
        overlaps (DataFrame): the boolean overlap table

    Raises:
        ValueError: in case areas are exactly equal

    Returns:
        gpd.GeoSeries: the row with overlaps removed or not
    """
    ovrlap_idx = np.where(overlaps.loc[row.name].values == True)[0].tolist()
    for idx in ovrlap_idx:
        geom = gdf.iloc[idx].geometry
        if row.geometry.area > geom.area:
            row["geometry"] = row["geometry"].difference(geom)
        elif row.geometry.area == geom.area:
            raise ValueError(f"Equal area overlap between {row.name} and {idx} - unhandled")
    return row


def has_overlap(gdf: gpd.GeoDataFrame) -> DataFrame:
    """Check for spatial overlaps across rows

    Args:
        gdf (gpd.GeoDataFrame): the geodataframe to check

    Returns:
        DataFrame: Index x Index boolean dataframe
    """
    return gdf.apply(
        lambda row: gdf[gdf.index != row.name].geometry.apply(
            lambda geom: row.geometry.intersects(geom)
        ),
        axis=1,
    )


def remove_overlaps(gdf: gpd.GeoDataFrame) -> gpd.GeoDataFrame:
    """Remove inter row overlaps from a GeoDataFrame, cutting out the smaller region from the larger one

    Args:
        gdf (gpd.GeoDataFrame): the geodataframe to be treated

    Returns:
        gpd.GeoDataFrame: the treated geodataframe
    """
    overlaps = has_overlap(gdf)
    return gdf.apply(cut_smaller_from_larger, args=(gdf, overlaps), axis=1)


def eez_by_region(
    eez: gpd.GeoDataFrame,
    province_shapes: gpd.GeoDataFrame,
    prov_key="region",
    simplify_tol=0.5,
) -> gpd.GeoDataFrame:
    """Break up the eez by admin1 regions based on voronoi polygons of the centroids

    Args:
        eez (gpd.GeoDataFrame): _description_
        province_shapes (gpd.GeoDataFrame): _description_
        prov_key (str, optional): name of the provinces col in province_shapes. Defaults to "region".
        simplify_tol (float, optional): tolerance for simplifying the voronoi polygons. Defaults to 0.5.

    Returns:
        gpd.GeoDataFrame: _description_
    """
    # generate voronoi cells (more than one per province & can overlap)
    voronois_simple = gpd.GeoDataFrame(
        geometry=province_shapes.simplify(tolerance=simplify_tol).voronoi_polygons(),
        crs=province_shapes.crs,
    )
    # assign region
    prov_voronoi = (
        voronois_simple.sjoin(province_shapes, predicate="intersects")
        .groupby(prov_key)
        .apply(lambda x: x.union_all("unary"))
    )
    prov_voronoi = gpd.GeoDataFrame(
        geometry=prov_voronoi.values,
        crs=province_shapes.crs,
        data={prov_key: prov_voronoi.index},
    )

    # remove overlaps
    gdf_ = remove_overlaps(prov_voronoi.set_index(prov_key))

    eez_prov = (
        gdf_.reset_index()
        .overlay(eez, how="intersection")[[prov_key, "geometry"]]
        .groupby(prov_key)
        .apply(lambda x: x.union_all("unary"))
    )
    eez_prov = gpd.GeoDataFrame(
        geometry=eez_prov.values,
        crs=province_shapes.crs,
        data={prov_key: eez_prov.index},
    )

    return eez_prov[eez_prov[prov_key].isin(OFFSHORE_WIND_NODES)].set_index(prov_key)


if __name__ == "__main__":
    # Detect running outside of snakemake and mock snakemake for testing
    if "snakemake" not in globals():
        snakemake = mock_snakemake("fetch_region_shapes")
    configure_logging(snakemake, logger=logger)

    nodes_config = snakemake.config.get("nodes", {"split_provinces": False})
    tol = snakemake.config["fetch_regions"]["simplify_tol"]

    logger.info(f"Fetching country shape {COUNTRY_NAME} from cartopy")
    fetch_country_shape(snakemake.output.country_shape)
    logger.info(f"Country shape saved to {snakemake.output.country_shape}")

    logger.info(f"Fetching province shapes for {COUNTRY_ISO} from cartopy")
    # TODO it would be better to filter by set regions after making the voronoi polygons
    if not nodes_config.get("split_provinces", False):
        regions = fetch_province_shapes()
    else:
        logger.info("Splitting provinces into user defined nodes")
        prefectures = fetch_prefecture_shapes()
        nodes = build_nodes(prefectures, nodes_config)
        nodes.simplify(tol["land"]).to_file(snakemake.output.province_shapes.replace(".geojson", "_nodestest.geojson"), driver="GeoJSON")

        raise NotImplementedError(
            "Province splitting is not implemented accross the whole workflow yet."
        )

    regions.to_file(snakemake.output.province_shapes, driver="GeoJSON")
    regions.to_file(snakemake.output.prov_shpfile)
    logger.info(f"Province shapes saved to {snakemake.output.province_shapes}")

    logger.info(f"Fetching maritime zones for EEZ prefix {EEZ_PREFIX}")
    eez_country = fetch_maritime_eez(EEZ_PREFIX)
    logger.info("Breaking by reion")
    eez_by_region(eez_country, regions, prov_key="province", simplify_tol=tol["eez"]).to_file(
        snakemake.output.offshore_shapes, driver="GeoJSON"
    )

    logger.info("Regions succesfully built")<|MERGE_RESOLUTION|>--- conflicted
+++ resolved
@@ -42,7 +42,7 @@
 
     Example:
         china country: build_natural_earth_shape("admin_0_countries", "ADMIN", "China")
-        china provinces: build_natural_earth_shape("admin_1_states_provinces", 
+        china provinces: build_natural_earth_shape("admin_1_states_provinces",
             "iso_a2", "CN", region_key="name_en")
 
     Returns:
@@ -144,7 +144,7 @@
         shp_dir = "resources/data/province_shapes"
         z.extractall(shp_dir)
         gdf = gpd.read_file(f"{shp_dir}/{level_filename}")
-    
+
     return gdf
 
 
@@ -212,11 +212,7 @@
     eez = gpd.GeoDataFrame.from_features(data["features"])
     return eez.set_crs(epsg=crs)
 
-<<<<<<< HEAD
-
-=======
- 
->>>>>>> 0fbda789
+
 def fetch_prefecture_shapes(
     fixes={
         GDAM_LV1: {
@@ -245,10 +241,10 @@
     prefectures: gpd.GeoDataFrame,
     nodes_cfg: dict,
 ) -> gpd.GeoSeries:
-    """ Build the nodes, either directly at provincial (admin1) level or from adminlvk2 subregions
-      
-    Args:
-      prefectures:  """
+    """Build the nodes, either directly at provincial (admin1) level or from adminlvk2 subregions
+
+    Args:
+      prefectures:"""
     gdf = prefectures.copy()
     if nodes_cfg.get("split_provinces", False):
         validate_split_cfg(nodes_cfg["splits"], gdf)
@@ -260,7 +256,7 @@
 
 
 def validate_split_cfg(split_cfg: dict, gdf: gpd.GeoDataFrame):
-    """validate the province split configuration. 
+    """validate the province split configuration.
     The province (admin level 1) is split by admin level 2 {subregion: [prefecture names],..}.
     The prefecture names must be unique and cover all admin2 in the admin1 level.
 
@@ -275,12 +271,12 @@
         if admin1 not in gdf[GDAM_LV1].unique():
             err_ = f"Invalid admin1 entry {admin1} not found in provinces {gdf[GDAM_LV1].unique()}"
             raise ValueError(err_)
-        
+
         # flatten values
         admin2 = []
         for names, v in split_cfg[admin1].items():
             admin2 += v
-        
+
         # check completeness
         all_admin2 = gdf.query(f'{GDAM_LV1} == "{admin1}"')[GDAM_LV2].unique().tolist()
         if not sorted(admin2) == sorted(all_admin2):
@@ -295,10 +291,7 @@
 
 
 # TODO consider returning country and province
-def split_provinces(
-    prefectures: gpd.GeoDataFrame,
-    node_config: dict
-) -> gpd.GeoSeries:
+def split_provinces(prefectures: gpd.GeoDataFrame, node_config: dict) -> gpd.GeoSeries:
     """
     Split Inner Mongolia into East and West regions based on prefectures.
 
@@ -313,9 +306,9 @@
         mask = gdf.query(f"{GDAM_LV1} == '{admin1}'").index
         splits_inv = {vv: admin1 + "_" + k for k, v in splits.items() for vv in v}
         gdf.loc[mask, GDAM_LV1] = gdf.loc[mask, "NAME_2"].map(splits_inv)
-    
+
     # merge geometries by node
-    gdf.rename(columns = {GDAM_LV1: "node"}, inplace=True)
+    gdf.rename(columns={GDAM_LV1: "node"}, inplace=True)
     return gdf[["node", "geometry"]].dissolve(by="node", aggfunc="sum")
 
 
@@ -451,7 +444,10 @@
         logger.info("Splitting provinces into user defined nodes")
         prefectures = fetch_prefecture_shapes()
         nodes = build_nodes(prefectures, nodes_config)
-        nodes.simplify(tol["land"]).to_file(snakemake.output.province_shapes.replace(".geojson", "_nodestest.geojson"), driver="GeoJSON")
+        nodes.simplify(tol["land"]).to_file(
+            snakemake.output.province_shapes.replace(".geojson", "_nodestest.geojson"),
+            driver="GeoJSON",
+        )
 
         raise NotImplementedError(
             "Province splitting is not implemented accross the whole workflow yet."
