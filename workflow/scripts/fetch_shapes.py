"""
Data fetch operation for region/province/country shapes
"""

import logging
from os import PathLike
from pandas import DataFrame
import zipfile
import io

import cartopy.io.shapereader as shpreader
import geopandas as gpd
import numpy as np
import requests
from _helpers import configure_logging, mock_snakemake
from constants import (
    COUNTRY_ISO,
    COUNTRY_NAME,
    CRS,
    EEZ_PREFIX,
    OFFSHORE_WIND_NODES,
    PROV_NAMES,
)
from pandas import DataFrame

NATURAL_EARTH_RESOLUTION = "10m"
GDAM_LV1 = "NAME_1"
GDAM_LV2 = "NAME_2"

logger = logging.getLogger(__name__)


def fetch_natural_earth_shape(
    dataset_name: str, filter_key: str, filter_value="China", region_key=None
) -> gpd.GeoDataFrame:
    """Fetch region or country shape from natural earth dataset and filter

    Args:
        dataset_name (str): the name of the natural earth dataset to fetch
        filter_key (str): key to filter the records by
        filter_value (str|list, optional): filter pass value. Defaults to "China".

    Example:
        china country: build_natural_earth_shape("admin_0_countries", "ADMIN", "China")
        china provinces: build_natural_earth_shape("admin_1_states_provinces",
            "iso_a2", "CN", region_key="name_en")

    Returns:
        gpd.GeoDataFrame: the filtered records
    """
    shpfilename = shpreader.natural_earth(
        resolution=NATURAL_EARTH_RESOLUTION, category="cultural", name=dataset_name
    )
    reader = shpreader.Reader(shpfilename)
    records = list(reader.records())
    if not region_key:
        region_key = filter_key
    if isinstance(filter_value, list):
        gdf = gpd.GeoDataFrame(
            [
                {"region": c.attributes[region_key], "geometry": c.geometry}
                for c in records
                if c.attributes[filter_key] in filter_value
            ]
        )
    else:
        gdf = gpd.GeoDataFrame(
            [
                {"region": c.attributes[region_key], "geometry": c.geometry}
                for c in records
                if c.attributes[filter_key] == filter_value
            ]
        )
    gdf.set_crs(epsg=CRS, inplace=True)
    return gdf


def fetch_country_shape(outp_path: PathLike):
    """Fetch the country shape from natural earth and save it to the outpath

    Args:
        outp_path (PathLike): the path to save the country shape (geojson)
    """

    country_shape = fetch_natural_earth_shape("admin_0_countries", "ADMIN", COUNTRY_NAME)
    country_shape.set_index("region", inplace=True)
    country_shape.to_file(outp_path, driver="GeoJSON")


def fetch_province_shapes() -> gpd.GeoDataFrame:
    """Fetch the province shapes from natural earth and save it to the outpath

    Returns:
        gpd.GeoDataFrame: the province shapes
    """

    province_shapes = fetch_natural_earth_shape(
        "admin_1_states_provinces", "iso_a2", COUNTRY_ISO, region_key="name_en"
    )
    province_shapes.rename(columns={"region": "province"}, inplace=True)
    province_shapes.province = province_shapes.province.str.replace(" ", "")
    province_shapes.sort_values("province", inplace=True)
    logger.debug("province shapes:\n", province_shapes)

    filtered = province_shapes[province_shapes["province"].isin(PROV_NAMES)]
    if (filtered["province"].unique() != sorted(PROV_NAMES)).all():
        logger.warning(
            f"Missing provinces: {set(PROV_NAMES) - set(province_shapes['province'].unique())}"
        )
    filtered.set_index("province", inplace=True)

    return filtered.sort_index()


def fetch_gadm(country_code="CHN", level=2):
    """
    fetch GADM shapefile for a given country and administrative level.
    https://gadm.org/download_country.html

    Parameters:
        country_code (str): ISO3 country code (e.g., 'CHN', 'USA').
        level (int): Administrative level (0=country, 1=region, etc.).

    Returns:
        geopandas.GeoDataFrame: Loaded shapefile as GeoDataFrame.
    """
    # Construct the URL
    url = f"https://geodata.ucdavis.edu/gadm/gadm4.1/shp/gadm41_{country_code}_shp.zip"

    # Download the zip file
    response = requests.get(url)
    if response.status_code != 200:
        raise ValueError(
            f"Failed to download data for {country_code} - Status code: {response.status_code}"
        )

    # Extract the zip file in memory
    with zipfile.ZipFile(io.BytesIO(response.content)) as z:
        # Filter to the desired level shapefile
        level_filename = f"gadm41_{country_code}_{level}.shp"
        if level_filename not in z.namelist():
            raise ValueError(f"Level {level} shapefile not found for {country_code}.")

        shp_dir = "resources/data/province_shapes"
        z.extractall(shp_dir)
        gdf = gpd.read_file(f"{shp_dir}/{level_filename}")
<<<<<<< HEAD
    
=======

>>>>>>> 9f99fc1c
    return gdf


def fetch_maritime_eez(zone_name: str) -> gpd.GeoDataFrame:
    """Fetch maritime data for a country from Maritime Gazette API#
    (Royal marine institute of Flanders data base)

    Args:
        zone_name (str): the country's zone name, e.g "Chinese" for china

    Raises:
        requests.HTTPError: if the request fails
    Returns:
        dict: the maritime data
    """

    def find_record_id(zone_name: str) -> int:
        # get Maritime Gazette record ID for the country
        # eez ID is 70: see https://www.marineregions.org/gazetteer.php?p=webservices&type=rest#/
        url = f"https://www.marineregions.org/rest/getGazetteerRecordsByName.json/{zone_name}/?like=true&fuzzy=false&typeID=70&offset=0&count=100"
        response = requests.get(url)
        if response.status_code != 200:
            raise requests.HTTPError(
                f"Failed to retrieve Maritime Gazette ID. Status code: {response.status_code}"
            )
        record_data = response.json()
        logger.debug(record_data)
        return [
            data
            for data in record_data
            if (data["status"] == "standard")
            and (data["preferredGazetteerName"].lower().find(zone_name.lower()) != -1)
        ][0]["MRGID"]

    mgrid = find_record_id(zone_name)
    logger.debug(f"Found Maritime Gazette ID for {zone_name}: {mgrid}")
    #  URL of the WFS service
    url = "https://geo.vliz.be/geoserver/wfs"
    # WFS request parameters + record ID filter
    base_filter_ = "<Filter><PropertyIsEqualTo><PropertyName>mrgid_eez</PropertyName><Literal>"
    filter_ = base_filter_ + f"{mgrid}</Literal></PropertyIsEqualTo></Filter>"
    params = dict(
        service="WFS",
        version="1.1.0",
        request="GetFeature",
        typeName="MarineRegions:eez",
        outputFormat="json",
        filter=filter_,
    )

    # Fetch data from WFS using requests
    response_eez = requests.get(url, params=params)

    # Check for successful request
    if response_eez.status_code == 200:
        data = response_eez.json()
    else:
        logger.error(f"Error: {response_eez.status_code}")
        raise requests.HTTPError(
            f"Failed to retrieve Maritime Gazette data. Status code: {response_eez.status_code}"
        )
    if data["totalFeatures"] != 1:
        raise ValueError(f"Expected 1 feature, got {data['totalFeatures']}\n: {data}")
    crs = data["crs"]["properties"]["name"].split("EPSG::")[-1]
    eez = gpd.GeoDataFrame.from_features(data["features"])
    return eez.set_crs(epsg=crs)

<<<<<<< HEAD
  
def fetch_gadm(country_code="CHN", level=2):
    """
    fetch GADM shapefile for a given country and administrative level.
    https://gadm.org/download_country.html

    Parameters:
        country_code (str): ISO3 country code (e.g., 'CHN', 'USA').
        level (int): Administrative level (0=country, 1=region, etc.).

    Returns:
        geopandas.GeoDataFrame: Loaded shapefile as GeoDataFrame.
    """
    # Construct the URL
    url = f"https://geodata.ucdavis.edu/gadm/gadm4.1/shp/gadm41_{country_code}_shp.zip"

    # Download the zip file
    response = requests.get(url)
    if response.status_code != 200:
        raise ValueError(
            f"Failed to download data for {country_code} - Status code: {response.status_code}"
        )

    # Extract the zip file in memory
    with zipfile.ZipFile(io.BytesIO(response.content)) as z:
        # Filter to the desired level shapefile
        level_filename = f"gadm41_{country_code}_{level}.shp"
        if level_filename not in z.namelist():
            raise ValueError(f"Level {level} shapefile not found for {country_code}.")

        shp_dir = "resources/data/province_shapes"
        z.extractall(shp_dir)
        gdf = gpd.read_file(f"{shp_dir}/{level_filename}")
        return gdf

=======
>>>>>>> 9f99fc1c

def fetch_prefecture_shapes(
    fixes={
        GDAM_LV1: {
            "Nei Mongol": "InnerMongolia",
            "Xinjiang Uygur": "Xinjiang",
            "Hong Kong": "HongKong",
            "Ningxia Hui": "Ningxia",
        }
    }
):
    """
    Fetch county-level shapefiles for China.

    Args:
        fixes (dict, Optional): Dictionary mapping old names to new names for specific columns.
    """
    gdf = fetch_gadm(country_code="CHN", level=2)
    for col, fix_dict in fixes.items():
        for old_name, new_name in fix_dict.items():
            mask = gdf.query(f"{col} == '{old_name}'").index
            gdf.loc[mask, col] = new_name
    return gdf[["COUNTRY", "NAME_1", "NAME_2", "geometry"]]


def build_nodes(
    prefectures: gpd.GeoDataFrame,
    nodes_cfg: dict,
) -> gpd.GeoSeries:
    """Build the nodes, either directly at provincial (admin1) level or from adminlvk2 subregions

    Args:
      prefectures:"""
    gdf = prefectures.copy()
    if nodes_cfg.get("split_provinces", False):
        validate_split_cfg(nodes_cfg["splits"], gdf)
        return split_provinces(gdf, nodes_cfg)
    else:
        provs = provs = gdf.dissolve(GDAM_LV1)
        provs = provs.drop([nodes_cfg["exclude_provinces"]])
        return provs.rename_axis("node")["geometry"]


def validate_split_cfg(split_cfg: dict, gdf: gpd.GeoDataFrame):
    """validate the province split configuration.
    The province (admin level 1) is split by admin level 2 {subregion: [prefecture names],..}.
    The prefecture names must be unique and cover all admin2 in the admin1 level.

    Args:
        split_cfg (dict): the configuration for the prefecture split
        gdf (gpd.GeoDataFrame): the geodataframe with prefecture shapes
    Raises:
        ValueError: if the prefectures are not unique or do not cover all admin2 in the admin1 level
    """
    # validate_settings
    for admin1 in split_cfg:
        if admin1 not in gdf[GDAM_LV1].unique():
            err_ = f"Invalid admin1 entry {admin1} not found in provinces {gdf[GDAM_LV1].unique()}"
            raise ValueError(err_)

        # flatten values
        admin2 = []
        for names, v in split_cfg[admin1].items():
            admin2 += v

        # check completeness
        all_admin2 = gdf.query(f'{GDAM_LV1} == "{admin1}"')[GDAM_LV2].unique().tolist()
        if not sorted(admin2) == sorted(all_admin2):
            raise ValueError(
                f"{admin1} prefectures do not match expected:\ngot {admin2}\nvs\n {all_admin2}"
            )

        # check uniqueness (pop -> must be after completeness check)
        duplicated = any([admin2.pop() in admin2 for i in range(len(admin2))])
        if duplicated:
            raise ValueError(f"Duplicated prefecture names in {admin1}: {admin2}")


# TODO consider returning country and province
def split_provinces(prefectures: gpd.GeoDataFrame, node_config: dict) -> gpd.GeoSeries:
    """
    Split Inner Mongolia into East and West regions based on prefectures.

    Args:
        prefectures (gpd.GeoDataFrame): Gall chinese prefectures.
        node_config (dict): the configuration for node build
    Returns:
        gpd.GeoDataFrame: Updated GeoDataFrame with Inner Mongolia split EAST/WEST.
    """
    gdf = prefectures.copy()
    for admin1, splits in node_config["splits"].items():
        mask = gdf.query(f"{GDAM_LV1} == '{admin1}'").index
        splits_inv = {vv: admin1 + "_" + k for k, v in splits.items() for vv in v}
        gdf.loc[mask, GDAM_LV1] = gdf.loc[mask, "NAME_2"].map(splits_inv)

    # merge geometries by node
    gdf.rename(columns={GDAM_LV1: "node"}, inplace=True)
    return gdf[["node", "geometry"]].dissolve(by="node", aggfunc="sum")


def cut_smaller_from_larger(
    row: gpd.GeoSeries, gdf: gpd.GeoDataFrame, overlaps: DataFrame
) -> gpd.GeoSeries:
    """Automatically assign overlapping area to the smaller region

    Example:
        areas_gdf.apply(cut_smaller_from_larger, args=(areas_gdf, overlaps), axis=1)

    Args:
        row (gpd.GeoSeries): the row from pandas apply
        gdf (gpd.GeoDataFrame): the geodataframe on which the operation is performed
        overlaps (DataFrame): the boolean overlap table

    Raises:
        ValueError: in case areas are exactly equal

    Returns:
        gpd.GeoSeries: the row with overlaps removed or not
    """
    ovrlap_idx = np.where(overlaps.loc[row.name].values == True)[0].tolist()
    for idx in ovrlap_idx:
        geom = gdf.iloc[idx].geometry
        if row.geometry.area > geom.area:
            row["geometry"] = row["geometry"].difference(geom)
        elif row.geometry.area == geom.area:
            raise ValueError(f"Equal area overlap between {row.name} and {idx} - unhandled")
    return row


def has_overlap(gdf: gpd.GeoDataFrame) -> DataFrame:
    """Check for spatial overlaps across rows

    Args:
        gdf (gpd.GeoDataFrame): the geodataframe to check

    Returns:
        DataFrame: Index x Index boolean dataframe
    """
    return gdf.apply(
        lambda row: gdf[gdf.index != row.name].geometry.apply(
            lambda geom: row.geometry.intersects(geom)
        ),
        axis=1,
    )


def remove_overlaps(gdf: gpd.GeoDataFrame) -> gpd.GeoDataFrame:
    """Remove inter row overlaps from a GeoDataFrame, cutting out the smaller region from the larger one

    Args:
        gdf (gpd.GeoDataFrame): the geodataframe to be treated

    Returns:
        gpd.GeoDataFrame: the treated geodataframe
    """
    overlaps = has_overlap(gdf)
    return gdf.apply(cut_smaller_from_larger, args=(gdf, overlaps), axis=1)


def eez_by_region(
    eez: gpd.GeoDataFrame,
    province_shapes: gpd.GeoDataFrame,
    prov_key="region",
    simplify_tol=0.5,
) -> gpd.GeoDataFrame:
    """Break up the eez by admin1 regions based on voronoi polygons of the centroids

    Args:
        eez (gpd.GeoDataFrame): _description_
        province_shapes (gpd.GeoDataFrame): _description_
        prov_key (str, optional): name of the provinces col in province_shapes. Defaults to "region".
        simplify_tol (float, optional): tolerance for simplifying the voronoi polygons. Defaults to 0.5.

    Returns:
        gpd.GeoDataFrame: _description_
    """
    # generate voronoi cells (more than one per province & can overlap)
    voronois_simple = gpd.GeoDataFrame(
        geometry=province_shapes.simplify(tolerance=simplify_tol).voronoi_polygons(),
        crs=province_shapes.crs,
    )
    # assign region
    prov_voronoi = (
        voronois_simple.sjoin(province_shapes, predicate="intersects")
        .groupby(prov_key)
        .apply(lambda x: x.union_all("unary"))
    )
    prov_voronoi = gpd.GeoDataFrame(
        geometry=prov_voronoi.values,
        crs=province_shapes.crs,
        data={prov_key: prov_voronoi.index},
    )

    # remove overlaps
    gdf_ = remove_overlaps(prov_voronoi.set_index(prov_key))

    eez_prov = (
        gdf_.reset_index()
        .overlay(eez, how="intersection")[[prov_key, "geometry"]]
        .groupby(prov_key)
        .apply(lambda x: x.union_all("unary"))
    )
    eez_prov = gpd.GeoDataFrame(
        geometry=eez_prov.values,
        crs=province_shapes.crs,
        data={prov_key: eez_prov.index},
    )

    return eez_prov[eez_prov[prov_key].isin(OFFSHORE_WIND_NODES)].set_index(prov_key)


if __name__ == "__main__":
    # Detect running outside of snakemake and mock snakemake for testing
    if "snakemake" not in globals():
        snakemake = mock_snakemake("fetch_region_shapes")
    configure_logging(snakemake, logger=logger)

    nodes_config = snakemake.config.get("nodes", {"split_provinces": False})
    tol = snakemake.config["fetch_regions"]["simplify_tol"]

    logger.info(f"Fetching country shape {COUNTRY_NAME} from cartopy")
    fetch_country_shape(snakemake.output.country_shape)
    logger.info(f"Country shape saved to {snakemake.output.country_shape}")

    logger.info(f"Fetching province shapes for {COUNTRY_ISO} from cartopy")
    # TODO it would be better to filter by set regions after making the voronoi polygons
    if not nodes_config.get("split_provinces", False):
        regions = fetch_province_shapes()
    else:
        logger.info("Splitting provinces into user defined nodes")
        prefectures = fetch_prefecture_shapes()
        nodes = build_nodes(prefectures, nodes_config)
        nodes.simplify(tol["land"]).to_file(
            snakemake.output.province_shapes.replace(".geojson", "_nodestest.geojson"),
            driver="GeoJSON",
        )

        raise NotImplementedError(
            "Province splitting is not implemented accross the whole workflow yet."
        )

    regions.to_file(snakemake.output.province_shapes, driver="GeoJSON")
    regions.to_file(snakemake.output.prov_shpfile)
    logger.info(f"Province shapes saved to {snakemake.output.province_shapes}")

    logger.info(f"Fetching maritime zones for EEZ prefix {EEZ_PREFIX}")
    eez_country = fetch_maritime_eez(EEZ_PREFIX)
    logger.info("Breaking by reion")
    eez_by_region(eez_country, regions, prov_key="province", simplify_tol=tol["eez"]).to_file(
        snakemake.output.offshore_shapes, driver="GeoJSON"
    )

    logger.info("Regions succesfully built")<|MERGE_RESOLUTION|>--- conflicted
+++ resolved
@@ -144,11 +144,7 @@
         shp_dir = "resources/data/province_shapes"
         z.extractall(shp_dir)
         gdf = gpd.read_file(f"{shp_dir}/{level_filename}")
-<<<<<<< HEAD
-    
-=======
-
->>>>>>> 9f99fc1c
+
     return gdf
 
 
@@ -216,44 +212,6 @@
     eez = gpd.GeoDataFrame.from_features(data["features"])
     return eez.set_crs(epsg=crs)
 
-<<<<<<< HEAD
-  
-def fetch_gadm(country_code="CHN", level=2):
-    """
-    fetch GADM shapefile for a given country and administrative level.
-    https://gadm.org/download_country.html
-
-    Parameters:
-        country_code (str): ISO3 country code (e.g., 'CHN', 'USA').
-        level (int): Administrative level (0=country, 1=region, etc.).
-
-    Returns:
-        geopandas.GeoDataFrame: Loaded shapefile as GeoDataFrame.
-    """
-    # Construct the URL
-    url = f"https://geodata.ucdavis.edu/gadm/gadm4.1/shp/gadm41_{country_code}_shp.zip"
-
-    # Download the zip file
-    response = requests.get(url)
-    if response.status_code != 200:
-        raise ValueError(
-            f"Failed to download data for {country_code} - Status code: {response.status_code}"
-        )
-
-    # Extract the zip file in memory
-    with zipfile.ZipFile(io.BytesIO(response.content)) as z:
-        # Filter to the desired level shapefile
-        level_filename = f"gadm41_{country_code}_{level}.shp"
-        if level_filename not in z.namelist():
-            raise ValueError(f"Level {level} shapefile not found for {country_code}.")
-
-        shp_dir = "resources/data/province_shapes"
-        z.extractall(shp_dir)
-        gdf = gpd.read_file(f"{shp_dir}/{level_filename}")
-        return gdf
-
-=======
->>>>>>> 9f99fc1c
 
 def fetch_prefecture_shapes(
     fixes={
