"""Function suite and script to define the network to be solved. Network components are added here.
Additional constraints require the linopy model and are added in the solve_network script.

These functions are currently only for the overnight mode. Myopic pathway mode contains near
        duplicates which need to merged in the future. Idem for solve_network.py
"""

# SPDX-FileCopyrightText: : 2025 The PyPSA-China-PIK Authors
#
# SPDX-License-Identifier: MIT

# for non-pathway network
# TODO WHY DO WE USE VRESUTILS ANNUITY IN ONE PLACE AND OUR OWN CALC ELSEWHERE?

<<<<<<< HEAD
import pypsa
from shapely.geometry import Point
=======
import logging
import os

>>>>>>> c03b09aa
import geopandas as gpd
import numpy as np
import pandas as pd
import pypsa
import xarray as xr
from _helpers import ConfigManager, configure_logging, mock_snakemake
from _pypsa_helpers import (
    assign_locations,
    make_periodic_snapshots,
    shift_profile_to_planning_year,
)
from add_electricity import load_costs, sanitize_carriers
<<<<<<< HEAD
from readers_geospatial import read_province_shapes
from readers import read_edges

=======
from build_biomass_potential import estimate_co2_intensity_xing
>>>>>>> c03b09aa
from constants import (
    CRS,
    FOM_LINES,
    INFLOW_DATA_YR,
    NUCLEAR_EXTENDABLE,
    PROV_NAMES,
)
from functions import haversine
from readers_geospatial import read_province_shapes
from shapely.geometry import Point

logger = logging.getLogger(__name__)

# TODO add a heat bus that can absorb heat for free in non-coupled mode
#   (e.g. Hydrogen electrolysis, sabatier)
# TODO add heat disipator?


def add_batteries(
    network: pypsa.Network,
    config: dict,
    nodes: pd.Index,
    prov_centroids: gpd.GeoSeries,
    costs: pd.DataFrame,
):
    """
    Add batteries to network
    Args:
        network (pypsa.Network): The PyPSA network object to which batteries will be added.
        nodes (pd.Index): The nodes (e.g., provinces or buses) where batteries are to be added.
        prov_centroids (gpd.GeoSeries): 'x' and 'y' coordinates for each node.
        costs (pd.DataFrame): DataFrame with cost and technical parameters for battery components.
    """

    network.add(
        "Bus",
        nodes,
        suffix=" battery",
        x=prov_centroids.x,
        y=prov_centroids.y,
        carrier="battery",
        location=nodes,
    )

    # TODO standing loss?
    min_charge = config["electricity"].get("min_charge", {"battery": 0})
    min_charge = min_charge.get("battery", 0)
    network.add(
        "Store",
        nodes + " battery",
        bus=nodes + " battery",
        e_cyclic=True,
        e_nom_extendable=True,
        e_min_pu=min_charge,
        capital_cost=costs.at["battery storage", "capital_cost"],
        lifetime=costs.at["battery storage", "lifetime"],
    )

    # TODO understand/remove sources, data should not be in code
    # Sources:
    # [HP]: Henning, Palzer http://www.sciencedirect.com/science/article/pii/S1364032113006710
    # [B]: Budischak et al. http://www.sciencedirect.com/science/article/pii/S0378775312014759

    network.add(
        "Link",
        nodes + " battery charger",
        bus0=nodes,
        bus1=nodes + " battery",
        efficiency=costs.at["battery inverter", "efficiency"] ** 0.5,
        capital_cost=costs.at["battery inverter", "efficiency"]
        * costs.at["battery inverter", "capital_cost"],
        p_nom_extendable=True,
        carrier="battery",
        lifetime=costs.at["battery inverter", "lifetime"],
    )

    network.add(
        "Link",
        nodes + " battery discharger",
        bus0=nodes + " battery",
        bus1=nodes,
        efficiency=costs.at["battery inverter", "efficiency"] ** 0.5,
        marginal_cost=0.0,
        p_nom_extendable=True,
        carrier="battery discharger",
    )


def add_biomass_chp(
    network: pypsa.Network,
    costs: pd.DataFrame,
    nodes: pd.Index,
    biomass_potential: pd.DataFrame,
    prov_centroids: gpd.GeoDataFrame | gpd.GeoSeries,
    add_beccs: bool = True,
):
    """Add biomass to the network. Biomass is here a new build (and not a retrofit)
    and is not co-fired with coal. An optional CC can be added to biomass

    NOTE THAT THE CC IS NOT CONSTRAINED TO THE BIOMASS?

    Args:
        network (pypsa.Network): the pypsa network
        costs (pd.DataFrame): the costs dataframe
        nodes (pd.Index): the nodes
        biomass_potential (pd.DataFrame): the biomass potential
        prov_centroids (gpd.GeoDataFrame): the x,y locations of the nodes
        add_beccs (bool, optional): whether to add BECCS. Defaults to True.
    """

    suffix = " biomass"
    biomass_potential.index = biomass_potential.index.map(
        lambda x: x + suffix if not x.endswith(suffix) else x
    )

    network.add(
        "Bus",
        nodes,
        suffix=suffix,
        x=prov_centroids.x,
        y=prov_centroids.y,
        carrier="biomass",
    )
    logger.info("Adding biomass buses")
    logger.info(f"{nodes + suffix}")
    logger.info("potentials")
    # aggricultural residue biomass
    # NOTE THIS CURRENTLY DOESN'T INCLUDE TRANSPORT between nodes
    # NOTE additional emissions from treatment/remedials are missing
    network.add(
        "Store",
        nodes + suffix,
        bus=nodes + suffix,
        e_nom_extendable=False,
        e_nom=biomass_potential,
        e_initial=biomass_potential,
        carrier="biomass",
    )
    biomass_co2_intsty = estimate_co2_intensity_xing()
    network.add(
        "Link",
        nodes + " central biomass CHP",
        bus0=nodes + " biomass",
        bus1=nodes,
        bus2=nodes + " central heat",
        bus3=nodes + " CO2",
        p_nom_extendable=True,
        carrier="biomass",
        efficiency=costs.at["biomass CHP", "efficiency"],
        efficiency2=costs.at["biomass CHP", "efficiency-heat"],
        efficiency3=biomass_co2_intsty,
        capital_cost=costs.at["biomass CHP", "efficiency"]
        * costs.at["biomass CHP", "capital_cost"],
        marginal_cost=costs.at["biomass CHP", "efficiency"]
        * costs.at["biomass CHP", "marginal_cost"]
        + costs.at["solid biomass", "fuel"],
        lifetime=costs.at["biomass CHP", "lifetime"],
    )
    if add_beccs:
        network.add(
            "Link",
            nodes + " central biomass CHP capture",
            bus0=nodes + " CO2",
            bus1=nodes + " CO2 capture",
            bus2=nodes,
            p_nom_extendable=True,
            carrier="CO2 capture",
            efficiency=costs.at["biomass CHP capture", "capture_rate"],
            efficiency2=-1
            * costs.at["biomass CHP capture", "capture_rate"]
            * costs.at["biomass CHP capture", "electricity-input"],
            capital_cost=costs.at["biomass CHP capture", "capture_rate"]
            * costs.at["biomass CHP capture", "capital_cost"],
            lifetime=costs.at["biomass CHP capture", "lifetime"],
        )

    network.add(
        "Link",
        nodes + " decentral biomass boiler",
        bus0=nodes + " biomass",
        bus1=nodes + " decentral heat",
        p_nom_extendable=True,
        carrier="biomass",
        efficiency=costs.at["biomass boiler", "efficiency"],
        capital_cost=costs.at["biomass boiler", "efficiency"]
        * costs.at["biomass boiler", "capital_cost"],
        marginal_cost=costs.at["biomass boiler", "efficiency"]
        * costs.at["biomass boiler", "marginal_cost"]
        + costs.at["biomass boiler", "pelletizing cost"]
        + costs.at["solid biomass", "fuel"],
        lifetime=costs.at["biomass boiler", "lifetime"],
    )


def add_carriers(network: pypsa.Network, config: dict, costs: pd.DataFrame):
    """Add the various carriers to the network based on the config file

    Args:
        network (pypsa.Network): the pypsa network
        config (dict): the config file
        costs (pd.DataFrame): the costs dataframe
    """

    network.add("Carrier", "AC")
    if config.get("heat_coupling", False):
        network.add("Carrier", "heat")
    for carrier in config["Techs"]["vre_techs"]:
        network.add("Carrier", carrier)
        if carrier == "hydroelectricity":
            network.add("Carrier", "hydro_inflow")
    for carrier in config["Techs"]["store_techs"]:
        network.add("Carrier", carrier)
        if carrier == "battery":
            network.add("Carrier", "battery discharger")

    # add fuel carriers, emissions in # in t_CO2/MWht
    if config["add_gas"]:
        network.add("Carrier", "gas", co2_emissions=costs.at["gas", "co2_emissions"])
    if config["add_coal"]:
        network.add("Carrier", "coal", co2_emissions=costs.at["coal", "co2_emissions"])
    if "CCGT-CCS" in config["Techs"]["conv_techs"]:
        network.add("Carrier", "gas ccs", co2_emissions=costs.at["gas ccs", "co2_emissions"])
    ccs_retro = (
        config["Techs"].get("coal_ccs_retrofit", False) and config["existing_capacities"]["add"]
    )
    if "coal-CCS" in config["Techs"]["conv_techs"] or ccs_retro:
        network.add("Carrier", "coal ccs", co2_emissions=costs.at["coal ccs", "co2_emissions"])


def add_co2_capture_support(
    network: pypsa.Network, nodes: pd.Index, prov_centroids: gpd.GeoDataFrame | gpd.GeoSeries
):
    """Add the necessary CO2 capture carriers & stores to the network
    Args:
        network (pypsa.Network): the network object
        nodes (pd.Index): the nodes
        prov_centroids (gpd.GeoDataFrame): the x,y locations of the nodes
    """

    network.add("Carrier", "CO2", co2_emissions=0)
    network.add(
        "Bus",
        nodes,
        suffix=" CO2",
        x=prov_centroids.x,
        y=prov_centroids.y,
        carrier="CO2",
    )

    network.add("Store", nodes + " CO2", bus=nodes + " CO2", carrier="CO2")
    # normally taking away from carrier generates CO2, but here we are
    # adding CO2 stored, so the emissions will point the other way ?
    network.add("Carrier", "CO2 capture", co2_emissions=1)
    network.add(
        "Bus",
        nodes,
        suffix=" CO2 capture",
        x=prov_centroids.x,
        y=prov_centroids.y,
        carrier="CO2 capture",
    )

    network.add(
        "Store",
        nodes + " CO2 capture",
        bus=nodes + " CO2 capture",
        e_nom_extendable=True,
        carrier="CO2 capture",
    )


def add_conventional_generators(
    network: pypsa.Network,
    nodes: pd.Index,
    config: dict,
    prov_centroids: gpd.GeoDataFrame | gpd.GeoSeries,
    costs: pd.DataFrame,
):
    """Add conventional generators to the network

    Args:
        network (pypsa.Network): the pypsa network object
        nodes (pd.Index): the nodes
        config (dict): the snakemake config
        prov_centroids (gpd.GeoDataFrame): the x,y locations of the nodes
        costs (pd.DataFrame): the costs data base
    """
    if config["add_gas"]:
        # add converter from fuel source
        network.add(
            "Bus",
            nodes,
            suffix=" gas",
            x=prov_centroids.x,
            y=prov_centroids.y,
            carrier="gas",
            location=nodes,
        )

        network.add(
            "Generator",
            nodes,
            suffix=" gas fuel",
            bus=nodes + " gas",
            carrier="gas",
            p_nom_extendable=True,
            p_nom=1e7,
            marginal_cost=costs.at["gas", "fuel"],
        )

        # gas prices identical per region, pipelines ignored
        network.add(
            "Store",
            nodes + " gas Store",
            bus=nodes + " gas",
            e_nom_extendable=True,
            carrier="gas",
            e_nom=1e7,
            e_cyclic=True,
        )

    # add gas will then be true
    gas_techs = ["OCGT", "CCGT"]
    for tech in gas_techs:
        if tech in config["Techs"]["conv_techs"]:
            network.add(
                "Link",
                nodes,
                suffix=f" {tech}",
                bus0=nodes + " gas",
                bus1=nodes,
                marginal_cost=costs.at[tech, "efficiency"]
                * costs.at[tech, "VOM"],  # NB: VOM is per MWel
                capital_cost=costs.at[tech, "efficiency"]
                * costs.at[tech, "capital_cost"],  # NB: capital cost is per MWel
                p_nom_extendable=True,
                efficiency=costs.at[tech, "efficiency"],
                lifetime=costs.at[tech, "lifetime"],
                carrier=f"gas {tech}",
            )

    if "CCGT-CCS" in config["Techs"]["conv_techs"]:
        network.add(
            "Generator",
            nodes,
            suffix=" CCGT-CCS",
            bus=nodes,
            carrier="gas ccs",
            p_nom_extendable=True,
            efficiency=costs.at["CCGT-CCS", "efficiency"],
            marginal_cost=costs.at["CCGT-CCS", "marginal_cost"],
            capital_cost=costs.at["CCGT-CCS", "efficiency"]
            * costs.at["CCGT-CCS", "capital_cost"],  # NB: capital cost is per MWel
            lifetime=costs.at["CCGT-CCS", "lifetime"],
            p_max_pu=0.9,  # planned and forced outages
        )

    if config["add_coal"]:
        ramps = config.get(
            "fossil_ramps", {"coal": {"ramp_limit_up": np.nan, "ramp_limit_down": np.nan}}
        )
        ramps = ramps.get("coal", {"ramp_limit_up": np.nan, "ramp_limit_down": np.nan})
        p_max_pu = ramps.get("p_max_pu", 0.9)
        # adjust ramp to snapshots since ramp is per timestep
        ramps = {k: v * config["snapshots"]["frequency"] for k, v in ramps.items()}
        # this is the non sector-coupled approach
        # for industry may have an issue in that coal feeds to chem sector
        # no coal in Beijing - political decision. In future could add PM2.5 and limits for them
        network.add(
            "Generator",
            nodes[nodes != "Beijing"],
            suffix=" coal power",
            bus=nodes[nodes != "Beijing"],
            carrier="coal",
            p_nom_extendable=True,
            efficiency=costs.at["coal", "efficiency"],
            marginal_cost=costs.at["coal", "marginal_cost"],
            # TODO CHECK THIS
            capital_cost=costs.at["coal", "capital_cost"],  # NB: capital cost is per MWel
            lifetime=costs.at["coal", "lifetime"],
            ramp_limit_up=ramps["ramp_limit_up"],
            ramp_limit_down=ramps["ramp_limit_down"],
            p_max_pu=p_max_pu,  # planned and forced outages
        )

        if "coal-CCS" in config["Techs"]["conv_techs"]:
            network.add(
                "Generator",
                nodes,
                suffix=" coal-CCS",
                bus=nodes,
                carrier="coal ccs",
                p_nom_extendable=True,
                efficiency=costs.at["coal ccs", "efficiency"],
                marginal_cost=costs.at["coal ccs", "marginal_cost"],
                # TODO CHECK THIS
                capital_cost=costs.at["coal ccs", "capital_cost"],  # NB: capital cost is per MWel
                lifetime=costs.at["coal ccs", "lifetime"],
                p_max_pu=0.9,  # planned and forced outages
            )


<<<<<<< HEAD
def add_H2(
    network: pypsa.Network, config: dict, nodes: pd.Index, costs: pd.DataFrame, edges: pd.DataFrame
):
    """add H2 generators, storage and links to the network - currently all or nothing
=======
def add_H2(network: pypsa.Network, config: dict, nodes: pd.Index, costs: pd.DataFrame):
    """Add H2 generators, storage and links to the network - currently all or nothing
>>>>>>> c03b09aa

    Args:
        network (pypsa.Network): network object too which H2 comps will be added
        config (dict): the config (snakemake config)
        nodes (pd.Index): the buses
        costs (pd.DataFrame): the cost database
        edges (pd.DataFrame): the edge data
    """
    # TODO, does it make sense?
    if config.get("heat_coupling", False):
        network.add(
            "Link",
            name=nodes + " H2 Electrolysis",
            bus0=nodes,
            bus1=nodes + " H2",
            bus2=nodes + " central heat",
            p_nom_extendable=True,
            carrier="H2 Electrolysis",
            efficiency=costs.at["electrolysis", "efficiency"],
            efficiency2=costs.at["electrolysis", "efficiency-heat"],
            capital_cost=costs.at["electrolysis", "capital_cost"],
            lifetime=costs.at["electrolysis", "lifetime"],
        )
    else:
        network.add(
            "Link",
            name=nodes + " H2 Electrolysis",
            bus0=nodes,
            bus1=nodes + " H2",
            p_nom_extendable=True,
            carrier="H2 Electrolysis",
            efficiency=costs.at["electrolysis", "efficiency"],
            capital_cost=costs.at["electrolysis", "capital_cost"],
            lifetime=costs.at["electrolysis", "lifetime"],
        )

    if "fuel cell" in config["Techs"]["vre_techs"]:
        network.add(
            "Link",
            name=nodes + " H2 Fuel Cell",
            bus0=nodes + " H2",
            bus1=nodes,
            p_nom_extendable=True,
            efficiency=costs.at["fuel cell", "efficiency"],
            capital_cost=costs.at["fuel cell", "efficiency"]
            * costs.at["fuel cell", "capital_cost"],
            lifetime=costs.at["fuel cell", "lifetime"],
            carrier="H2 fuel cell",
        )
    if "H2 turbine" in config["Techs"]["vre_techs"]:
        network.add(
            "Link",
            name=nodes + " H2 turbine",
            bus0=nodes + " H2",
            bus1=nodes,
            p_nom_extendable=True,
            efficiency=costs.at["H2 turbine", "efficiency"],
            capital_cost=costs.at["H2 turbine", "efficiency"]
            * costs.at["H2 turbine", "capital_cost"],
            lifetime=costs.at["H2 turbine", "lifetime"],
            carrier="H2 turbine",
        )

    H2_under_nodes_ = pd.Index(config["H2"]["geo_storage_nodes"])
    H2_type1_nodes_ = nodes.difference(H2_under_nodes_)
    H2_under_nodes = H2_under_nodes_.intersection(nodes)
    H2_type1_nodes = H2_type1_nodes_.intersection(nodes)
    if not (
        H2_under_nodes_.shape == H2_under_nodes.shape
        and H2_type1_nodes_.shape == H2_type1_nodes.shape
    ):
        logger.warning("Some H2 storage nodes are not in the network buses")

    network.add(
        "Store",
        H2_under_nodes + " H2 Store",
        bus=H2_under_nodes + " H2",
        e_nom_extendable=True,
        e_cyclic=True,
        capital_cost=costs.at["hydrogen storage underground", "capital_cost"],
        lifetime=costs.at["hydrogen storage underground", "lifetime"],
    )

    # TODO harmonize with remind (add if in techs)
    network.add(
        "Store",
        H2_type1_nodes + " H2 Store",
        bus=H2_type1_nodes + " H2",
        e_nom_extendable=True,
        e_cyclic=True,
        capital_cost=costs.at["hydrogen storage tank type 1 including compressor", "capital_cost"],
        lifetime=costs.at["hydrogen storage tank type 1 including compressor", "lifetime"],
    )
    if config["add_methanation"]:
        # TODO check this implementation rewards with CO2 price
        network.add(
            "Link",
            nodes + " Sabatier",
            bus0=nodes + " H2",
            bus1=nodes + " gas",
            bus2=nodes + " CO2",
            carrier="Sabatier",
            p_nom_extendable=True,
            efficiency=costs.at["methanation", "efficiency"],
            efficiency2=-costs.at["methanation", "efficiency"] * costs.at["gas", "co2_emissions"],
            capital_cost=costs.at["methanation", "efficiency"]
            * costs.at["methanation", "capital_cost"]
            + costs.at["direct air capture", "capital_cost"]
            * costs.at["gas", "co2_emissions"]
            * costs.at["methanation", "efficiency"],
            lifetime=costs.at["methanation", "lifetime"],
        )

    # TODO shift read out of add_H2/el
    if config["Techs"]["hydrogen_lines"]:
        # fix this to use map with x.y
        lengths = config["lines"]["line_length_factor"] * np.array(
            [
                haversine(
                    [network.buses.at[bus0, "x"], network.buses.at[bus0, "y"]],
                    [network.buses.at[bus1, "x"], network.buses.at[bus1, "y"]],
                )
                for bus0, bus1 in edges[["bus0", "bus1"]].values
            ]
        )

        # TODO harmonize with remind (add if in techs)
        cc = costs.at["H2 (g) pipeline", "capital_cost"] * lengths

        # === h2 pipeline with losses ====
        # NB this only works if there is an equalising constraint, which is hidden in solve_ntwk
        network.add(
            "Link",
            edges["bus0"] + "-" + edges["bus1"] + " H2 pipeline",
            suffix=" positive",
            bus0=edges["bus0"].values + " H2",
            bus1=edges["bus1"].values + " H2",
            bus2=edges["bus0"].values,
            carrier="H2 pipeline",
            p_nom_extendable=True,
            p_nom=0,
            p_nom_min=0,
            p_min_pu=0,
            efficiency=config["transmission_efficiency"]["H2 pipeline"]["efficiency_static"]
            * config["transmission_efficiency"]["H2 pipeline"]["efficiency_per_1000km"]
            ** (lengths / 1000),
            efficiency2=-config["transmission_efficiency"]["H2 pipeline"]["compression_per_1000km"]
            * lengths
            / 1e3,
            length=lengths,
            lifetime=costs.at["H2 (g) pipeline", "lifetime"],
            capital_cost=cc,
        )

        network.add(
            "Link",
            edges["bus0"] + "-" + edges["bus1"] + " H2 pipeline",
            suffix=" reversed",
            carrier="H2 pipeline",
            bus0=edges["bus1"].values + " H2",
            bus1=edges["bus0"].values + " H2",
            bus2=edges["bus1"].values,
            p_nom_extendable=True,
            p_nom=0,
            p_nom_min=0,
            p_min_pu=0,
            efficiency=config["transmission_efficiency"]["H2 pipeline"]["efficiency_static"]
            * config["transmission_efficiency"]["H2 pipeline"]["efficiency_per_1000km"]
            ** (lengths / 1000),
            efficiency2=-config["transmission_efficiency"]["H2 pipeline"]["compression_per_1000km"]
            * lengths
            / 1e3,
            length=lengths,
            lifetime=costs.at["H2 (g) pipeline", "lifetime"],
            capital_cost=0,
        )


# TODO harmonize with remind
<<<<<<< HEAD
def add_voltage_links(network: pypsa.Network, config: dict, edges: pd.DataFrame):
    """add HVDC/AC links (no KVL)
=======
def add_voltage_links(network: pypsa.Network, config: dict):
    """Add HVDC/AC links (no KVL)
>>>>>>> c03b09aa

    Args:
        network (pypsa.Network): the network object
        config (dict): the snakemake config
        edges (pd.DataFrame): the edges dataframe

    Raises:
        ValueError: Invalid Edge path in config options
    """

    represented_hours = network.snapshot_weightings.sum()[0]
    n_years = represented_hours / 8760.0

    # determine topology
    if edges is None:
        raise ValueError(f"No grid found for topology {config['scenario']['topology']}")

    # fix this to use map with x.y
    lengths = config["lines"]["line_length_factor"] * np.array(
        [
            haversine(
                [network.buses.at[bus0, "x"], network.buses.at[bus0, "y"]],
                [network.buses.at[bus1, "x"], network.buses.at[bus1, "y"]],
            )
            for bus0, bus1 in edges[["bus0", "bus1"]].values
        ]
    )

    # get for backward compatibility
    security_config = config.get("security", {"line_security_margin": 70})
    line_margin = security_config.get("line_security_margin", 70) / 100

    line_cost = (
        lengths * costs.at["HVDC overhead", "capital_cost"] * FOM_LINES * n_years
    ) + costs.at["HVDC inverter pair", "capital_cost"]  # /MW

    # ==== lossy transport model (split into 2) ====
    # NB this only works if there is an equalising constraint, which is hidden in solve_ntwk
    if config["line_losses"]:
        network.add(
            "Link",
            edges["bus0"] + "-" + edges["bus1"],
            bus0=edges["bus0"].values,
            bus1=edges["bus1"].values,
            suffix=" positive",
            p_nom_extendable=True,
            p_nom=edges["p_nom"].values,
            p_nom_min=edges["p_nom"].values,
            p_min_pu=0,
            p_max_pu=line_margin,
            efficiency=config["transmission_efficiency"]["DC"]["efficiency_static"]
            * config["transmission_efficiency"]["DC"]["efficiency_per_1000km"] ** (lengths / 1000),
            length=lengths,
            capital_cost=line_cost,
            carrier="AC",  # Fake - actually DC
        )
        # 0 len for reversed in case line limits are specified in km. Limited in constraints to fwdcap
        network.add(
            "Link",
            edges["bus0"] + "-" + edges["bus1"],
            bus0=edges["bus1"].values,
            bus1=edges["bus0"].values,
            suffix=" reversed",
            p_nom_extendable=True,
            p_nom=edges["p_nom"].values,
            p_nom_min=edges["p_nom"].values,
            p_min_pu=0,
            efficiency=config["transmission_efficiency"]["DC"]["efficiency_static"]
            * config["transmission_efficiency"]["DC"]["efficiency_per_1000km"] ** (lengths / 1000),
            length=0,
            capital_cost=0,
            carrier="AC",
        )
    # lossless transport model
    else:
        network.add(
            "Link",
            edges["bus0"] + "-" + edges["bus1"],
            p_nom=edges["p_nom"].values,
            p_nom_min=edges["p_nom"].values,
            bus0=edges["bus0"].values,
            bus1=edges["bus1"].values,
            p_nom_extendable=True,
            p_min_pu=-1,
            length=lengths,
            capital_cost=line_cost,
            carrier="AC",
        )


def add_wind_and_solar(
    network: pypsa.Network,
    techs: list,
    paths: os.PathLike,
    year: int,
    costs: pd.DataFrame,
):
    """
    Adds wind and solar generators for each grade of renewable energy technology

    Args:
        network (pypsa.Network): The PyPSA network to which the generators will be added
        techs (list): A list of renewable energy technologies to add.
            (e.g., ["solar", "onwind", "offwind"])
        paths (os.PathLike): file paths containing renewable profiles (snakemake.input)
        year (int): planning year
        costs (pd.DataFrame): cost parameters for each technology
    Raises:
        ValueError: for unsupported technologies or missing paths.
    """

    unsupported = set(techs).difference({"solar", "onwind", "offwind"})
    if unsupported:
        raise ValueError(f"Carrier(s) {unsupported} not wind or solar pv")
    prof_paths = {f"profile_{tech}": paths[f"profile_{tech}"] for tech in techs}
    if len(prof_paths) != len(techs):
        raise ValueError(f"Paths do not correspond to techs  ({prof_paths} vs {techs})")

    for tech in techs:
        # load the renewable profiles
        logger.info(f"Attaching {tech} to network")
        with xr.open_dataset(prof_paths[f"profile_{tech}"]) as ds:
            if ds.indexes["bus"].empty:
                continue
            if "year" in ds.indexes:
                ds = ds.sel(year=ds.year.min(), drop=True)

            timestamps = pd.DatetimeIndex(ds.time)
            def shift_weather_to_planning_yr(t):
                """Shift weather data to planning year."""
                return t.replace(year=int(year))
            timestamps = timestamps.map(shift_weather_to_planning_yr)
            ds = ds.assign_coords(time=timestamps)

            mask = ds.time.isin(network.snapshots)
            ds = ds.sel(time=mask)

            if not len(ds.time) == len(network.snapshots):
                err = f"{len(ds.time)} and {len(network.snapshots)}"
                raise ValueError("Mismatch in profile and network timestamps " + err)
            ds = ds.stack(bus_bin=["bus", "bin"])

        # remove low potential bins
        cutoff = config.get("renewable_potential_cutoff", 0)
        ds = ds.where(ds["p_nom_max"] > cutoff, drop=True)

        # bins represent renewable generation grades
<<<<<<< HEAD
        def _flatten(t) -> str:
            return " grade".join(map(str, t))

=======
        def flatten(t):
            """Flatten tuple to string with ' grade' separator."""
            return " grade".join(map(str, t))
>>>>>>> c03b09aa
        buses = ds.indexes["bus_bin"].get_level_values("bus")
        bus_bins = ds.indexes["bus_bin"].map(_flatten)

        p_nom_max = ds["p_nom_max"].to_pandas()
        p_nom_max.index = p_nom_max.index.map(_flatten)

        p_max_pu = ds["profile"].to_pandas()
        p_max_pu.columns = p_max_pu.columns.map(_flatten)

        # add renewables
        network.add(
            "Generator",
            bus_bins,
            suffix=f" {tech}",
            bus=buses,
            carrier=tech,
            p_nom_extendable=True,
            p_nom_max=p_nom_max,
            capital_cost=costs.at[tech, "capital_cost"],
            marginal_cost=costs.at[tech, "marginal_cost"],
            p_max_pu=p_max_pu,
            lifetime=costs.at[tech, "lifetime"],
        )


# TODO move read out of function
def add_heat_coupling(
    network: pypsa.Network,
    config: dict,
    nodes: pd.Index,
    prov_centroids: gpd.GeoDataFrame | gpd.GeoSeries,
    costs: pd.DataFrame,
    planning_year: int,
    paths: dict,
):
    """Add the heat-coupling links and generators to the network

    Args:
        network (pypsa.Network): the network object
        config (dict): the config
        nodes (pd.Index): the node names. Defaults to pd.Index.
        prov_centroids (gpd.GeoDataFrame): the node locations.
        costs (pd.DataFrame): the costs dataframe for emissions
        paths (dict): the paths to the data files
    """
    central_fraction = pd.read_hdf(paths["central_fraction"])
    with pd.HDFStore(paths["heat_demand_profile"], mode="r") as store:
        heat_demand = store["heat_demand_profiles"]
        # TODO fix this if not working
        heat_demand.index = heat_demand.index.tz_localize(None)
        heat_demand = heat_demand.loc[network.snapshots]

    network.add(
        "Bus",
        nodes,
        suffix=" decentral heat",
        x=prov_centroids.x,
        y=prov_centroids.y,
        carrier="heat",
        location=nodes,
    )

    network.add(
        "Bus",
        nodes,
        suffix=" central heat",
        x=prov_centroids.x,
        y=prov_centroids.y,
        carrier="heat",
        location=nodes,
    )

    network.add(
        "Load",
        nodes,
        suffix=" decentral heat",
        bus=nodes + " decentral heat",
        p_set=heat_demand[nodes].multiply(1 - central_fraction[nodes]),
    )

    network.add(
        "Load",
        nodes,
        suffix=" central heat",
        bus=nodes + " central heat",
        p_set=heat_demand[nodes].multiply(central_fraction[nodes]),
    )

    if "heat pump" in config["Techs"]["vre_techs"]:
        logger.info(f"loading cop profiles from {paths['cop_name']}")
        with pd.HDFStore(paths["cop_name"], mode="r") as store:
            ashp_cop = store["ashp_cop_profiles"]
            ashp_cop.index = ashp_cop.index.tz_localize(None)
            ashp_cop = shift_profile_to_planning_year(
                ashp_cop, snakemake.wildcards.planning_horizons
            )
            gshp_cop = store["gshp_cop_profiles"]
            gshp_cop.index = gshp_cop.index.tz_localize(None)
            gshp_cop = shift_profile_to_planning_year(
                gshp_cop, snakemake.wildcards.planning_horizons
            )

        for cat in [" decentral ", " central "]:
            network.add(
                "Link",
                nodes,
                suffix=cat + "heat pump",
                bus0=nodes,
                bus1=nodes + cat + "heat",
                carrier="heat pump",
                efficiency=(
                    ashp_cop.loc[network.snapshots, nodes]
                    if config["time_dep_hp_cop"]
                    else costs.at[cat.lstrip() + "air-sourced heat pump", "efficiency"]
                ),
                capital_cost=costs.at[cat.lstrip() + "air-sourced heat pump", "efficiency"]
                * costs.at[cat.lstrip() + "air-sourced heat pump", "capital_cost"],
                marginal_cost=costs.at[cat.lstrip() + "air-sourced heat pump", "efficiency"]
                * costs.at[cat.lstrip() + "air-sourced heat pump", "marginal_cost"],
                p_nom_extendable=True,
                lifetime=costs.at[cat.lstrip() + "air-sourced heat pump", "lifetime"],
            )

        network.add(
            "Link",
            nodes,
            suffix=" ground heat pump",
            bus0=nodes,
            bus1=nodes + " decentral heat",
            carrier="heat pump",
            efficiency=(
                gshp_cop.loc[network.snapshots, nodes]
                if config["time_dep_hp_cop"]
                else costs.at["decentral ground-sourced heat pump", "efficiency"]
            ),
            marginal_cost=costs.at[cat.lstrip() + "ground-sourced heat pump", "efficiency"]
            * costs.at[cat.lstrip() + "ground-sourced heat pump", "marginal_cost"],
            capital_cost=costs.at[cat.lstrip() + "ground-sourced heat pump", "efficiency"]
            * costs.at["decentral ground-sourced heat pump", "capital_cost"],
            p_nom_extendable=True,
            lifetime=costs.at["decentral ground-sourced heat pump", "lifetime"],
        )

    if "water tanks" in config["Techs"]["store_techs"]:
        for cat in [" decentral ", " central "]:
            network.add(
                "Bus",
                nodes,
                suffix=cat + "water tanks",
                x=prov_centroids.x,
                y=prov_centroids.y,
                carrier="water tanks",
                location=nodes,
            )

            network.add(
                "Link",
                nodes + cat + "water tanks charger",
                bus0=nodes + cat + "heat",
                bus1=nodes + cat + "water tanks",
                carrier="water tanks",
                efficiency=costs.at["water tank charger", "efficiency"],
                p_nom_extendable=True,
            )

            network.add(
                "Link",
                nodes + cat + "water tanks discharger",
                bus0=nodes + cat + "water tanks",
                bus1=nodes + cat + "heat",
                carrier="water tanks",
                efficiency=costs.at["water tank discharger", "efficiency"],
                p_nom_extendable=True,
            )
            # [HP] 180 day time constant for centralised, 3 day for decentralised
            tes_tau = config["water_tanks"]["tes_tau"][cat.strip()]
            network.add(
                "Store",
                nodes + cat + "water tank",
                bus=nodes + cat + "water tanks",
                carrier="water tanks",
                e_cyclic=True,
                e_nom_extendable=True,
                standing_loss=1 - np.exp(-1 / (24.0 * tes_tau)),
                capital_cost=costs.at[cat.lstrip() + "water tank storage", "capital_cost"],
                lifetime=costs.at[cat.lstrip() + "water tank storage", "lifetime"],
            )

    if "resistive heater" in config["Techs"]["vre_techs"]:
        for cat in [" decentral ", " central "]:
            network.add(
                "Link",
                nodes + cat + "resistive heater",
                bus0=nodes,
                bus1=nodes + cat + "heat",
                carrier="resistive heater",
                efficiency=costs.at[cat.lstrip() + "resistive heater", "efficiency"],
                capital_cost=costs.at[cat.lstrip() + "resistive heater", "efficiency"]
                * costs.at[cat.lstrip() + "resistive heater", "capital_cost"],
                marginal_cost=costs.at[cat.lstrip() + "resistive heater", "efficiency"]
                * costs.at[cat.lstrip() + "resistive heater", "marginal_cost"],
                p_nom_extendable=True,
                lifetime=costs.at[cat.lstrip() + "resistive heater", "lifetime"],
            )

    if (
        "H2 CHP" in config["Techs"]["vre_techs"]
        and config["add_H2"]
        and config.get("heat_coupling", False)
    ):

        network.add(
            "Link",
            name=nodes + " central H2 CHP",
            bus0=nodes + " H2",
            bus1=nodes,
            bus2=nodes + " central heat",
            p_nom_extendable=True,
            efficiency=costs.at["central hydrogen CHP", "efficiency"],
            efficiency2=costs.at["central hydrogen CHP", "efficiency"]
            / costs.at["central hydrogen CHP", "c_b"],
            capital_cost=costs.at["central hydrogen CHP", "efficiency"]
            * costs.at["central hydrogen CHP", "capital_cost"],
            lifetime=costs.at["central hydrogen CHP", "lifetime"],
            carrier="H2 CHP",
        )

    if "CHP gas" in config["Techs"]["conv_techs"]:
        # TODO apply same as for coal (include Cb)
        # OCGT CHP
        network.add(
            "Link",
            nodes,
            suffix=" CHP gas",
            bus0=nodes + " gas",
            bus1=nodes,
            bus2=nodes + " central heat",
            p_nom_extendable=True,
            marginal_cost=costs.at["central gas CHP", "efficiency"]
            * costs.at["central gas CHP", "VOM"],  # NB: VOM is per MWel
            capital_cost=costs.at["central gas CHP", "efficiency"]
            * costs.at["central gas CHP", "capital_cost"],  # NB: capital cost is per MWel
            efficiency=costs.at["central gas CHP", "efficiency"],
            efficiency2=config["chp_parameters"]["eff_th"],
            lifetime=costs.at["central gas CHP", "lifetime"],
            carrier="CHP gas",
        )

    if "CHP coal" in config["Techs"]["conv_techs"]:
        # note don't have newbuild option for CHP coal w CCS

        logger.info("Adding CHP coal to network")

        network.add(
            "Bus",
            nodes,
            suffix=" coal fuel",
            x=prov_centroids.x,
            y=prov_centroids.y,
            carrier="coal",
            location=nodes,
        )

        network.add(
            "Generator",
            nodes + " coal fuel",
            bus=nodes + " coal fuel",
            carrier="coal",
            p_nom_extendable=False,
            p_nom=1e8,
            marginal_cost=costs.at["coal", "fuel"],
        )

        # TODO add district heat copper connect between Hebei and Beijing
        # TODO add pmaxpu from config and ramp
        # NOTE generator | boiler is a key word for the constraint
        network.add(
            "Link",
            name=nodes[nodes != "Beijing"],
            suffix=" CHP coal generator",
            bus0=nodes[nodes != "Beijing"] + " coal fuel",
            bus1=nodes[nodes != "Beijing"],
            p_nom_extendable=True,
            marginal_cost=costs.at["central coal CHP", "efficiency"]
            * costs.at["central coal CHP", "VOM"],  # NB: VOM is per MWel
            capital_cost=costs.at["central coal CHP", "efficiency"]
            * costs.at["central coal CHP", "capital_cost"],  # NB: capital cost is per MWel
            efficiency=costs.at["central coal CHP", "efficiency"],
            # TODO CHECK this gives realistic power to heat ratios for china
            c_b=costs.at["central coal CHP", "c_b"],
            p_nom_ratio=1.0,
            lifetime=costs.at["central coal CHP", "lifetime"],
            carrier="CHP coal",
        )

        network.add(
            "Link",
            nodes[nodes != "Beijing"],
            suffix=" central CHP coal boiler",
            bus0=nodes[nodes != "Beijing"] + " coal fuel",
            bus1=nodes[nodes != "Beijing"] + " central heat",
            carrier="CHP coal",
            p_nom_extendable=True,
            marginal_cost=costs.at["central coal CHP", "efficiency"]
            * costs.at["central coal CHP", "VOM"],  # NB: VOM is per MWel
            efficiency=costs.at["central coal CHP", "efficiency"]
            / costs.at["central coal CHP", "c_v"],
            lifetime=costs.at["central coal CHP", "lifetime"],
        )

    if "coal boiler" in config["Techs"]["conv_techs"]:
        for cat in ["decentral", "central"]:
            network.add(
                "Link",
                nodes[nodes != "Beijing"] + f" {cat} coal boiler",
                p_nom_extendable=True,
                bus0=nodes[nodes != "Beijing"] + " coal fuel",
                bus1=nodes[nodes != "Beijing"] + f" {cat} heat",
                efficiency=costs.at[f"{cat} coal boiler", "efficiency"],
                marginal_cost=costs.at[f"{cat} coal boiler", "efficiency"]
                * costs.at[f"{cat} coal boiler", "VOM"],
                capital_cost=costs.at[f"{cat} coal boiler", "efficiency"]
                * costs.at[f"{cat} coal boiler", "capital_cost"],
                lifetime=costs.at[f"{cat} coal boiler", "lifetime"],
                carrier=f"coal boiler {cat}",
            )

    if "gas boiler" in config["Techs"]["conv_techs"]:
        for cat in ["decentral", "central"]:
            network.add(
                "Link",
                nodes + cat + "gas boiler",
                p_nom_extendable=True,
                bus0=nodes + " gas",
                bus1=nodes + f" {cat} heat",
                efficiency=costs.at[f"{cat} gas boiler", "efficiency"],
                marginal_cost=costs.at[f"{cat} gas boiler", "VOM"],
                capital_cost=costs.at[f"{cat} gas boiler", "efficiency"]
                * costs.at[f"{cat} gas boiler", "capital_cost"],
                lifetime=costs.at[f"{cat} gas boiler", "lifetime"],
                carrier=f"gas boiler {cat}",
            )

    if "solar thermal" in config["Techs"]["vre_techs"]:
        # this is the amount of heat collected in W per m^2, accounting
        # for efficiency
        with pd.HDFStore(paths["solar_thermal_name"], mode="r") as store:
            # 1e3 converts from W/m^2 to MW/(1000m^2) = kW/m^2
            solar_thermal = config["solar_cf_correction"] * store["solar_thermal_profiles"] / 1e3

        solar_thermal.index = solar_thermal.index.tz_localize(None)
        solar_thermal = shift_profile_to_planning_year(solar_thermal, planning_year)
        solar_thermal = solar_thermal.loc[network.snapshots]

        for cat in [" decentral ", " central "]:
            network.add(
                "Generator",
                nodes,
                suffix=cat + "solar thermal",
                bus=nodes + cat + "heat",
                carrier="solar thermal",
                p_nom_extendable=True,
                capital_cost=costs.at[cat.lstrip() + "solar thermal", "capital_cost"],
                p_max_pu=solar_thermal[nodes].clip(1.0e-4),
                lifetime=costs.at[cat.lstrip() + "solar thermal", "lifetime"],
            )


def add_hydro(
    network: pypsa.Network,
    config: dict,
    nodes: pd.Index,
    prov_shapes: gpd.GeoDataFrame | gpd.GeoSeries,
    costs: pd.DataFrame,
    planning_horizons: int,
):
    """Add the hydropower plants (dams) to the network.
    Due to the spillage/basin calculations these have real locations not just nodes.
    WARNING: the node is assigned based on the damn province name (turbine link)
            NOT future proof

    Args:
        network (pypsa.Network): the network object
        config (dict): the yaml config
        nodes (pd.Index): the buses
        prov_shapes (gpd.GeoDataFrame): the province shapes GDF
        costs (pd.DataFrame): the costs dataframe
        planning_horizons (int): the year
    """

    logger.info("\tAdding dam cascade")

    # load dams
    df = pd.read_csv(config["hydro_dams"]["dams_path"], index_col=0)
    points = df.apply(lambda row: Point(row.Lon, row.Lat), axis=1)
    dams = gpd.GeoDataFrame(df, geometry=points, crs=CRS)
    # store all info, then filter by selected nodes
    dam_provinces = dams.Province
    all_dams = dams.index.values
    dams = dams[dams.Province.isin(nodes)]

    logger.debug(f"Hydro dams in {nodes} provinces: {dams.index}")

    hourly_rng = pd.date_range(
        config["hydro_dams"]["inflow_date_start"],
        config["hydro_dams"]["inflow_date_end"],
        freq="1h",  # THIS IS THE INFLOW RES
        inclusive="left",
    )
    # TODO implement inflow calc, understand resolution (seems daily!)
    inflow = pd.read_pickle(config["hydro_dams"]["inflow_path"])
    # select inflow year
    hourly_rng = hourly_rng[hourly_rng.year == INFLOW_DATA_YR]
    inflow = inflow.loc[inflow.index.year == INFLOW_DATA_YR]
    inflow = inflow.reindex(hourly_rng, fill_value=0)
    inflow.columns = all_dams  # TODO dangerous
    # select only the dams in the network
    inflow = inflow.loc[:, inflow.columns.map(dam_provinces).isin(nodes)]
    inflow = shift_profile_to_planning_year(inflow, planning_horizons)
    inflow = inflow.loc[network.snapshots]
    # m^3/KWh -> m^3/MWh
    water_consumption_factor = dams.loc[:, "Water_consumption_factor_avg"] * 1e3

    #######
    # ### Add hydro stations as buses
    network.add(
        "Bus",
        dams.index,
        suffix=" station",
        carrier="stations",
        x=dams["geometry"].to_crs("+proj=cea").centroid.to_crs(prov_shapes.crs).x,
        y=dams["geometry"].to_crs("+proj=cea").centroid.to_crs(prov_shapes.crs).y,
        location=dams["Province"],
    )

    dam_buses = network.buses[network.buses.carrier == "stations"]

    # ===== add hydro reservoirs as stores ======
    initial_capacity = pd.read_pickle(config["hydro_dams"]["reservoir_initial_capacity_path"])
    effective_capacity = pd.read_pickle(config["hydro_dams"]["reservoir_effective_capacity_path"])
    initial_capacity.index = all_dams
    effective_capacity.index = all_dams
    initial_capacity = initial_capacity / water_consumption_factor
    effective_capacity = effective_capacity / water_consumption_factor

    # select relevant dams in nodes
    effective_capacity = effective_capacity.loc[
        effective_capacity.index.map(dam_provinces).isin(nodes)
    ]
    initial_capacity = initial_capacity.loc[initial_capacity.index.map(dam_provinces).isin(nodes)]

    network.add(
        "Store",
        dams.index,
        suffix=" reservoir",
        bus=dam_buses.index,
        e_nom=effective_capacity,
        e_initial=initial_capacity,
        e_cyclic=True,
        # TODO fix all config["costs"]
        marginal_cost=config["hydro"]["marginal_cost"]["reservoir"],
    )

    # add hydro turbines to link stations to provinces
    network.add(
        "Link",
        dams.index,
        suffix=" turbines",
        bus0=dam_buses.index,
        bus1=dams["Province"],
        carrier="hydroelectricity",
        p_nom=10 * dams["installed_capacity_10MW"],
        capital_cost=(
            costs.at["hydro", "capital_cost"] if config["hydro"]["hydro_capital_cost"] else 0
        ),
        efficiency=1,
        location=dams["Province"],
        p_nom_extendable=False,
    )

    # ===  add rivers to link station to station
    dam_edges = pd.read_csv(config["hydro_dams"]["damn_flows_path"], delimiter=",")
    in_nodes = dam_edges.bus0.map(dam_provinces).isin(nodes) & dam_edges.end_bus.map(
        dam_provinces
    ).isin(nodes)
    dam_edges = dam_edges[in_nodes]

    # === normal flow ====
    for row in dam_edges.iterrows():
        bus0 = row[1].bus0 + " turbines"
        bus2 = row[1].end_bus + " station"
        network.links.at[bus0, "bus2"] = bus2
        network.links.at[bus0, "efficiency2"] = 1.0

    # === spillage ====
    # TODO WHY EXTENDABLE - weather year?
    for row in dam_edges.iterrows():
        bus0 = row[1].bus0 + " station"
        bus1 = row[1].end_bus + " station"
        network.add(
            "Link",
            f"{bus0}-{bus1}" + " spillage",
            bus0=bus0,
            bus1=bus1,
            p_nom_extendable=True,
        )

    dam_ends = [
        dam
        for dam in np.unique(dams.index.values)
        if dam not in dam_edges["bus0"]
        or dam not in dam_edges["end_bus"]
        or (dam in dam_edges["end_bus"].values & dam not in dam_edges["bus0"])
    ]
    # need some kind of sink to absorb spillage (e,g ocean).
    # here hack by flowing to existing bus with 0 efficiency (lose)
    # TODO make more transparent -> generator with neg sign and 0 c0st
    for bus0 in dam_ends:
        network.add(
            "Link",
            bus0 + " spillage",
            bus0=bus0 + " station",
            bus1=bus0 + " station",
            p_nom_extendable=True,
            efficiency=0.0,
        )

    # add inflow as generators
    # only feed into hydro stations which are the first of a cascade
    inflow_stations = [
        dam for dam in np.unique(dams.index.values) if dam not in dam_edges["end_bus"].values
    ]

    for inflow_station in inflow_stations:
        # p_nom = 1 and p_max_pu & p_min_pu = p_pu, compulsory inflow
        p_nom = (inflow / water_consumption_factor)[inflow_station].max()
        p_pu = (inflow / water_consumption_factor)[inflow_station] / p_nom
        p_pu.index = network.snapshots
        network.add(
            "Generator",
            inflow_station + " inflow",
            bus=inflow_station + " station",
            carrier="hydro_inflow",
            p_max_pu=p_pu.clip(1.0e-6),
            # p_min_pu=p_pu.clip(1.0e-6),
            p_nom=p_nom,
        )

        # p_nom*p_pu = XXX m^3 then use turbines efficiency to convert to power

    # ======= add other existing hydro power (not lattitude resolved) ===
    hydro_p_nom = pd.read_hdf(config["hydro_dams"]["p_nom_path"]).loc[nodes]
    hydro_p_max_pu = (
        pd.read_hdf(
            config["hydro_dams"]["p_max_pu_path"],
            key=config["hydro_dams"]["p_max_pu_key"],
        ).tz_localize(None)
    )[nodes]

    hydro_p_max_pu = shift_profile_to_planning_year(hydro_p_max_pu, planning_horizons)
    # sort buses (columns) otherwise stuff will break
    hydro_p_max_pu.sort_index(axis=1, inplace=True)

    hydro_p_max_pu = hydro_p_max_pu.loc[snapshots]
    hydro_p_max_pu.index = network.snapshots

    logger.info("\tAdding extra hydro capacity (regionally aggregated)")

    network.add(
        "Generator",
        nodes,
        suffix=" hydroelectricity",
        bus=nodes,
        carrier="hydroelectricity",
        p_nom=hydro_p_nom,
        p_nom_min=hydro_p_nom,
        p_nom_extendable=False,
        p_max_pu=hydro_p_max_pu,
        capital_cost=(
            costs.at["hydro", "capital_cost"] if config["hydro"]["hydro_capital_cost"] else 0
        ),
    )


# TODO fix timezones/centralsie, think Shanghai won't work on its own
def generate_periodic_profiles(
    dt_index=None,
    col_tzs=pd.Series(index=PROV_NAMES, data=len(PROV_NAMES) * ["Shanghai"]),
    weekly_profile=range(24 * 7),
):
    """Give a 24*7 long list of weekly hourly profiles, generate this
    for each country for the period dt_index, taking account of time
    zones and Summer Time.
    """

    weekly_profile = pd.Series(weekly_profile, range(24 * 7))
    # TODO fix, no longer take into accoutn summer time
    # ALSO ADD A TODO in base_network
    week_df = pd.DataFrame(index=dt_index, columns=col_tzs.index)
    for ct in col_tzs.index:
        week_df[ct] = [24 * dt.weekday() + dt.hour for dt in dt_index.tz_localize(None)]
        week_df[ct] = week_df[ct].map(weekly_profile)
    return week_df


# TODO remove read data from function
# TODO remove snakemake.x globals from function
def prepare_network(
    config: dict,
    costs: pd.DataFrame,
    snapshots: pd.date_range,
    biomass_potential: pd.DataFrame = None,
    edges: pd.DataFrame = None,
    paths: dict = None,
) -> pypsa.Network:
    """Prepares/makes the network object for overnight mode according to config &
    at 1 node per region/province

    Args:
        config (dict): the snakemake config
        costs (pd.DataFrame): the costs dataframe (anualised capex and marginal costs)
        snapshots (pd.date_range): the snapshots for the network
        biomass_potential (Optional, pd.DataFrame): biomass potential dataframe. Defaults to None.
        edges (Optional, pd.DataFrame): edge data. Defaults to None
        paths (Optional, dict): the paths to the data files. Defaults to None.

    Returns:
        pypsa.Network: the pypsa network object
    """

    # determine whether gas/coal to be added depending on specified conv techs
    config["add_gas"] = (
        True
        if [tech for tech in config["Techs"]["conv_techs"] if ("gas" in tech or "CGT" in tech)]
        else False
    )
    config["add_coal"] = (
        True if [tech for tech in config["Techs"]["conv_techs"] if "coal" in tech] else False
    )

    planning_horizons = snakemake.wildcards["planning_horizons"]

    # Build the Network object, which stores all other objects
    network = pypsa.Network()
    network.set_snapshots(snapshots)
    network.snapshot_weightings[:] = config["snapshots"]["frequency"]
    # load graph
    nodes = pd.Index(PROV_NAMES)
    # toso soft code
    countries = ["CN"] * len(nodes)

    # TODO check crs projection correct
    # load provinces
    prov_shapes = read_province_shapes(paths["province_shape"])
    prov_centroids = prov_shapes.to_crs("+proj=cea").centroid.to_crs(CRS)

    # add AC buses
    network.add(
        "Bus", nodes, x=prov_centroids.x, y=prov_centroids.y, location=nodes, country=countries
    )

    # add carriers
    add_carriers(network, config, costs)

    # load electricity demand data
    demand_path = paths["elec_load"].replace("{planning_horizons}", f"{cost_year}")
    with pd.HDFStore(demand_path, mode="r") as store:
        load = store["load"].loc[network.snapshots, PROV_NAMES]  # MWHr

    network.add("Load", nodes, bus=nodes, p_set=load[nodes])

    ws_carriers = [c for c in config["Techs"]["vre_techs"] if c.find("wind") >= 0 or c == "solar"]
    add_wind_and_solar(network, ws_carriers, paths, planning_horizons, costs)

    add_conventional_generators(network, nodes, config, prov_centroids, costs)

    # nuclear is brownfield
    if "nuclear" in config["Techs"]["vre_techs"]:
        nuclear_nodes = pd.Index(NUCLEAR_EXTENDABLE)
        network.add(
            "Generator",
            nuclear_nodes,
            suffix=" nuclear",
            p_nom_extendable=True,
            p_max_pu=config["nuclear_reactors"]["p_max_pu"],
            p_min_pu=config["nuclear_reactors"]["p_min_pu"],
            bus=nuclear_nodes,
            carrier="nuclear",
            efficiency=costs.at["nuclear", "efficiency"],
            capital_cost=costs.at["nuclear", "capital_cost"],  # NB: capital cost is per MWel
            marginal_cost=costs.at["nuclear", "marginal_cost"],
            lifetime=costs.at["nuclear", "lifetime"],
        )

    if "PHS" in config["Techs"]["store_techs"]:
        # TODO soft-code path
        # pure pumped hydro storage, fixed, 6h energy by default, no inflow
        if config["hydro"]["hydro_capital_cost"]:
            cc = costs.at["PHS", "capital_cost"]
        else:
            cc = 0.0

        network.add(
            "StorageUnit",
            nodes,
            suffix=" PHS",
            bus=nodes,
            carrier="PHS",
            p_nom_extendable=True,
            max_hours=config["hydro"]["PHS_max_hours"],
            efficiency_store=np.sqrt(costs.at["PHS", "efficiency"]),
            efficiency_dispatch=np.sqrt(costs.at["PHS", "efficiency"]),
            cyclic_state_of_charge=True,
            capital_cost=cc,
            marginal_cost=0.0,
        )

    if config["add_hydro"]:
        logger.info("Adding hydro to network")
        add_hydro(network, config, nodes, prov_centroids, costs, planning_horizons)

    if config["add_H2"]:
        logger.info("Adding H2 buses to network")
        # do beore heat coupling to avoid warning
        network.add(
            "Bus",
            nodes,
            suffix=" H2",
            x=prov_centroids.x,
            y=prov_centroids.y,
            carrier="H2",
            location=nodes,
        )

    if (config["add_biomass"] and config.get("heat_coupling", False)) or config["add_methanation"]:
        add_co2_capture_support(network, nodes, prov_centroids)

    if config.get("heat_coupling", False):
        logger.info("Adding heat and CHP to the network")
        add_heat_coupling(network, config, nodes, prov_centroids, costs, planning_horizons, paths)

        if config["add_biomass"]:
            logger.info("Adding biomass to network")
            add_biomass_chp(
                network,
                costs,
                nodes,
                biomass_potential[nodes],
                prov_centroids,
                add_beccs="beccs" in config["Techs"]["vre_techs"],
            )

    if config["add_H2"]:
        logger.info("Adding H2 to network")
        add_H2(network, config, nodes, costs, edges)

    if "battery" in config["Techs"]["store_techs"]:
<<<<<<< HEAD
        add_batteries(network, config, nodes, prov_centroids, costs)
=======
        network.add(
            "Bus",
            nodes,
            suffix=" battery",
            x=prov_centroids.x,
            y=prov_centroids.y,
            carrier="battery",
            location=nodes,
        )

        # TODO Why no standing loss?: test with
        min_charge = config["electricity"].get("min_charge", {"battery": 0})
        min_charge = min_charge.get("battery", 0)
        network.add(
            "Store",
            nodes + " battery",
            bus=nodes + " battery",
            e_cyclic=True,
            e_nom_extendable=True,
            e_min_pu=min_charge,
            capital_cost=costs.at["battery storage", "capital_cost"],
            lifetime=costs.at["battery storage", "lifetime"],
        )

        # TODO understand/remove sources, data should not be in code
        # Sources:
        # [HP]: Henning, Palzer http://www.sciencedirect.com/science/article/pii/S1364032113006710
        # [B]: Budischak et al. http://www.sciencedirect.com/science/article/pii/S0378775312014759

        network.add(
            "Link",
            nodes + " battery charger",
            bus0=nodes,
            bus1=nodes + " battery",
            efficiency=costs.at["battery inverter", "efficiency"] ** 0.5,
            capital_cost=costs.at["battery inverter", "efficiency"]
            * costs.at["battery inverter", "capital_cost"],
            p_nom_extendable=True,
            carrier="battery",
            lifetime=costs.at["battery inverter", "lifetime"],
        )

        network.add(
            "Link",
            nodes + " battery discharger",
            bus0=nodes + " battery",
            bus1=nodes,
            efficiency=costs.at["battery inverter", "efficiency"] ** 0.5,
            marginal_cost=0.0,
            p_nom_extendable=True,
            carrier="battery discharger",
        )
>>>>>>> c03b09aa

    # ============= add lines =========
    # The lines are implemented according to the transport model (no KVL) and without losses.
    # see Neumann et al 10.1016/j.apenergy.2022.118859
    # TODO make not lossless optional (? - increases computing cost)

    if not config["no_lines"]:
        add_voltage_links(network, config, edges)

    assign_locations(network)
    return network


if __name__ == "__main__":
    # Detect running outside of snakemake and mock snakemake for testing
    if "snakemake" not in globals():
        snakemake = mock_snakemake(
            "prepare_networks",
            topology="current+FCG",
            # co2_pathway="exp175default",
            co2_pathway="SSP2-PkBudg1000-pseudo-coupled",
            planning_horizons=2030,
            heating_demand="positive",
            configfiles="resources/tmp/pseudo_coupled.yml",
            # configfiles="config/myopic.yml",
        )

    configure_logging(snakemake)

    config = snakemake.config

    logger.info("Preparing network for scenario:")
    logger.info(config["scenario"])
    logger.info(config["co2_scenarios"])

    yr = int(snakemake.wildcards.planning_horizons)
    logger.info(f"Preparing network for {yr}")

    pathway = snakemake.wildcards.co2_pathway
    co2_opts = ConfigManager(config).fetch_co2_restriction(pathway, yr)

    # make snapshots (drop leap days) -> possibly do all the unpacking in the function
    snapshot_cfg = config["snapshots"]
    snapshots = make_periodic_snapshots(
        year=yr,
        freq=snapshot_cfg["freq"],
        start_day_hour=snapshot_cfg["start"],
        end_day_hour=snapshot_cfg["end"],
        bounds=snapshot_cfg["bounds"],
        # naive local timezone
        tz=None,
        end_year=(None if not snapshot_cfg["end_year_plus1"] else yr + 1),
    )

    # load costs
    n_years = config["snapshots"]["frequency"] * len(snapshots) / 8760.0
    tech_costs = snakemake.input["tech_costs"]
    input_paths = {k: v for k, v in snakemake.input.items()}
    cost_year = yr
    costs = load_costs(tech_costs, config["costs"], config["electricity"], cost_year, n_years)

    # biomass
    if config["add_biomass"]:
        biomass_potential = pd.read_hdf(input_paths["biomass_potential"])
    else:
        biomass_potential = None

    # get edges data and capacities
    edges = read_edges(snakemake.input.edge_path, PROV_NAMES)

    network = prepare_network(
        snakemake.config, costs, snapshots, biomass_potential, paths=input_paths, edges=edges
    )

    sanitize_carriers(network, snakemake.config)
    network.name = f"China plan {yr}"
    outp = snakemake.output.network_name
    compression = snakemake.config.get("io", None)
    if compression:
        compression = compression.get("nc_compression", None)

    network.export_to_netcdf(outp, compression=compression)

    logger.info(f"Network for {yr} prepared and saved to {outp}")

    costs_outp = os.path.dirname(outp) + f"/costs_{yr}.csv"
    costs.to_csv(costs_outp)<|MERGE_RESOLUTION|>--- conflicted
+++ resolved
@@ -12,14 +12,9 @@
 # for non-pathway network
 # TODO WHY DO WE USE VRESUTILS ANNUITY IN ONE PLACE AND OUR OWN CALC ELSEWHERE?
 
-<<<<<<< HEAD
-import pypsa
-from shapely.geometry import Point
-=======
 import logging
 import os
 
->>>>>>> c03b09aa
 import geopandas as gpd
 import numpy as np
 import pandas as pd
@@ -32,13 +27,7 @@
     shift_profile_to_planning_year,
 )
 from add_electricity import load_costs, sanitize_carriers
-<<<<<<< HEAD
-from readers_geospatial import read_province_shapes
-from readers import read_edges
-
-=======
 from build_biomass_potential import estimate_co2_intensity_xing
->>>>>>> c03b09aa
 from constants import (
     CRS,
     FOM_LINES,
@@ -441,15 +430,10 @@
             )
 
 
-<<<<<<< HEAD
 def add_H2(
     network: pypsa.Network, config: dict, nodes: pd.Index, costs: pd.DataFrame, edges: pd.DataFrame
 ):
     """add H2 generators, storage and links to the network - currently all or nothing
-=======
-def add_H2(network: pypsa.Network, config: dict, nodes: pd.Index, costs: pd.DataFrame):
-    """Add H2 generators, storage and links to the network - currently all or nothing
->>>>>>> c03b09aa
 
     Args:
         network (pypsa.Network): network object too which H2 comps will be added
@@ -629,13 +613,8 @@
 
 
 # TODO harmonize with remind
-<<<<<<< HEAD
 def add_voltage_links(network: pypsa.Network, config: dict, edges: pd.DataFrame):
     """add HVDC/AC links (no KVL)
-=======
-def add_voltage_links(network: pypsa.Network, config: dict):
-    """Add HVDC/AC links (no KVL)
->>>>>>> c03b09aa
 
     Args:
         network (pypsa.Network): the network object
@@ -670,7 +649,9 @@
 
     line_cost = (
         lengths * costs.at["HVDC overhead", "capital_cost"] * FOM_LINES * n_years
-    ) + costs.at["HVDC inverter pair", "capital_cost"]  # /MW
+    ) + costs.at[
+        "HVDC inverter pair", "capital_cost"
+    ]  # /MW
 
     # ==== lossy transport model (split into 2) ====
     # NB this only works if there is an equalising constraint, which is hidden in solve_ntwk
@@ -764,9 +745,11 @@
                 ds = ds.sel(year=ds.year.min(), drop=True)
 
             timestamps = pd.DatetimeIndex(ds.time)
+
             def shift_weather_to_planning_yr(t):
                 """Shift weather data to planning year."""
                 return t.replace(year=int(year))
+
             timestamps = timestamps.map(shift_weather_to_planning_yr)
             ds = ds.assign_coords(time=timestamps)
 
@@ -783,15 +766,10 @@
         ds = ds.where(ds["p_nom_max"] > cutoff, drop=True)
 
         # bins represent renewable generation grades
-<<<<<<< HEAD
-        def _flatten(t) -> str:
-            return " grade".join(map(str, t))
-
-=======
-        def flatten(t):
+        def _flatten(t):
             """Flatten tuple to string with ' grade' separator."""
             return " grade".join(map(str, t))
->>>>>>> c03b09aa
+
         buses = ds.indexes["bus_bin"].get_level_values("bus")
         bus_bins = ds.indexes["bus_bin"].map(_flatten)
 
@@ -1549,62 +1527,7 @@
         add_H2(network, config, nodes, costs, edges)
 
     if "battery" in config["Techs"]["store_techs"]:
-<<<<<<< HEAD
         add_batteries(network, config, nodes, prov_centroids, costs)
-=======
-        network.add(
-            "Bus",
-            nodes,
-            suffix=" battery",
-            x=prov_centroids.x,
-            y=prov_centroids.y,
-            carrier="battery",
-            location=nodes,
-        )
-
-        # TODO Why no standing loss?: test with
-        min_charge = config["electricity"].get("min_charge", {"battery": 0})
-        min_charge = min_charge.get("battery", 0)
-        network.add(
-            "Store",
-            nodes + " battery",
-            bus=nodes + " battery",
-            e_cyclic=True,
-            e_nom_extendable=True,
-            e_min_pu=min_charge,
-            capital_cost=costs.at["battery storage", "capital_cost"],
-            lifetime=costs.at["battery storage", "lifetime"],
-        )
-
-        # TODO understand/remove sources, data should not be in code
-        # Sources:
-        # [HP]: Henning, Palzer http://www.sciencedirect.com/science/article/pii/S1364032113006710
-        # [B]: Budischak et al. http://www.sciencedirect.com/science/article/pii/S0378775312014759
-
-        network.add(
-            "Link",
-            nodes + " battery charger",
-            bus0=nodes,
-            bus1=nodes + " battery",
-            efficiency=costs.at["battery inverter", "efficiency"] ** 0.5,
-            capital_cost=costs.at["battery inverter", "efficiency"]
-            * costs.at["battery inverter", "capital_cost"],
-            p_nom_extendable=True,
-            carrier="battery",
-            lifetime=costs.at["battery inverter", "lifetime"],
-        )
-
-        network.add(
-            "Link",
-            nodes + " battery discharger",
-            bus0=nodes + " battery",
-            bus1=nodes,
-            efficiency=costs.at["battery inverter", "efficiency"] ** 0.5,
-            marginal_cost=0.0,
-            p_nom_extendable=True,
-            carrier="battery discharger",
-        )
->>>>>>> c03b09aa
 
     # ============= add lines =========
     # The lines are implemented according to the transport model (no KVL) and without losses.
