# SPDX-FileCopyrightText: : 2022 The PyPSA-China Authors
#
# SPDX-License-Identifier: MIT

# coding: utf-8
"""Functions to add constraints and prepare the network for the solver.
Associated with the `solve_networks` rule in the Snakefile.
"""
import logging
import numpy as np
import pypsa
import xarray as xr
import pandas as pd
from pandas import DatetimeIndex


from _helpers import configure_logging, mock_snakemake, setup_gurobi_tunnel_and_env
from _pypsa_helpers import mock_solve
from constants import YEAR_HRS

pypsa.pf.logger.setLevel(logging.WARNING)
logger = logging.getLogger(__name__)


def prepare_network(
    n: pypsa.Network, solve_opts: dict, config: dict, plan_year: int
) -> pypsa.Network:
    """prepare the network for the solver
    Args:
        n (pypsa.Network): the network object to optimize
        solve_opts (dict): solving options
        config (dict): the snakemake configuration dictionary
        plan_year (int): planning horizon year for which network is solved

    Returns:
        pypsa.Network: network object with additional constraints
    """

    if "clip_p_max_pu" in solve_opts:
        for df in (n.generators_t.p_max_pu, n.storage_units_t.inflow):
            df.where(df > solve_opts["clip_p_max_pu"], other=0.0, inplace=True)

    if solve_opts.get("load_shedding"):
        n.add("Carrier", "Load")
        buses_i = n.buses.query("carrier == 'AC'").index
        n.madd(
            "Generator",
            buses_i,
            " load",
            bus=buses_i,
            carrier="load",
            sign=1e-3,  # Adjust sign to measure p and p_nom in kW instead of MW
            marginal_cost=1e2,  # Eur/kWh
            # intersect between macroeconomic and surveybased
            # willingness to pay
            # http://journal.frontiersin.org/article/10.3389/fenrg.2015.00055/full
            p_nom=1e9,  # kW
        )

    if solve_opts.get("noisy_costs"):
        for t in n.iterate_components(n.one_port_components):
            # if 'capital_cost' in t.df:
            #    t.df['capital_cost'] += 1e1 + 2.*(np.random.random(len(t.df)) - 0.5)
            if "marginal_cost" in t.df:
                t.df["marginal_cost"] += 1e-2 + 2e-3 * (np.random.random(len(t.df)) - 0.5)

        for t in n.iterate_components(["Line", "Link"]):
            t.df["capital_cost"] += (1e-1 + 2e-2 * (np.random.random(len(t.df)) - 0.5)) * t.df[
                "length"
            ]

    if solve_opts.get("nhours"):
        nhours = solve_opts["nhours"]
        n.set_snapshots(n.snapshots[:nhours])
        n.snapshot_weightings[:] = YEAR_HRS / nhours

    if config["existing_capacities"].get("add", False):
        add_land_use_constraint(n, plan_year)

    return n


def add_battery_constraints(n: pypsa.Network):
    """
    Add constraint ensuring that charger = discharger, i.e.
    1 * charger_size - efficiency * discharger_size = 0
    """
    if not n.links.p_nom_extendable.any():
        return

    discharger_bool = n.links.index.str.contains("battery discharger")
    charger_bool = n.links.index.str.contains("battery charger")

    dischargers_ext = n.links[discharger_bool].query("p_nom_extendable").index
    chargers_ext = n.links[charger_bool].query("p_nom_extendable").index

    eff = n.links.efficiency[dischargers_ext].values
    lhs = n.model["Link-p_nom"].loc[chargers_ext] - n.model["Link-p_nom"].loc[dischargers_ext] * eff

    n.model.add_constraints(lhs == 0, name="Link-charger_ratio")


def add_chp_constraints(n: pypsa.Network):
    """Add constraints to couple the heat and electricity output of CHP plants
         (using the cb and cv parameter). See the DEA technology cataloge

    Args:
        n (pypsa.Network): the pypsa network object to which's model the constraints are added
    """
    electric = n.links.index.str.contains("CHP") & n.links.index.str.contains("generator")
    heat = n.links.index.str.contains("CHP") & n.links.index.str.contains("boiler")

    electric_ext = n.links[electric].query("p_nom_extendable").index
    heat_ext = n.links[heat].query("p_nom_extendable").index

    electric_fix = n.links[electric].query("~p_nom_extendable").index
    heat_fix = n.links[heat].query("~p_nom_extendable").index

    p = n.model["Link-p"]  # dimension: [time, link]

    # output ratio between heat and electricity and top_iso_fuel_line for extendable
    if not electric_ext.empty:
        p_nom = n.model["Link-p_nom"]

        lhs = (
            p_nom.loc[electric_ext]
            * (n.links.p_nom_ratio * n.links.efficiency)[electric_ext].values
            - p_nom.loc[heat_ext] * n.links.efficiency[heat_ext].values
        )
        n.model.add_constraints(lhs == 0, name="chplink-fix_p_nom_ratio")

        rename = {"Link-ext": "Link"}
        lhs = p.loc[:, electric_ext] + p.loc[:, heat_ext] - p_nom.rename(rename).loc[electric_ext]
        n.model.add_constraints(lhs <= 0, name="chplink-top_iso_fuel_line_ext")

    # top_iso_fuel_line for fixed
    if not electric_fix.empty:
        lhs = p.loc[:, electric_fix] + p.loc[:, heat_fix]
        rhs = n.links.p_nom[electric_fix]
        n.model.add_constraints(lhs <= rhs, name="chplink-top_iso_fuel_line_fix")

    # back-pressure
    if not n.links[electric].index.empty:
        lhs = (
            p.loc[:, heat] * (n.links.efficiency[heat] * n.links.c_b[electric].values)
            - p.loc[:, electric] * n.links.efficiency[electric]
        )
        n.model.add_constraints(lhs <= 0, name="chplink-backpressure")


def add_land_use_constraint(n: pypsa.Network, planning_horizons: str | int) -> None:
    """
    Add land use constraints for renewable energy potential. This ensures that the brownfield + greenfield
     vre installations for each generator technology do not exceed the technical potential.

    Args:
        n (pypsa.Network): the network object to add the constraints to
        planning_horizons (str | int): the planning horizon year as string
    """
    # warning: this will miss existing offwind which is not classed AC-DC and has carrier 'offwind'

    for carrier in [
        "solar",
        "solar thermal",
        "onwind",
        "offwind",
        "offwind-ac",
        "offwind-dc",
        "offwind-float",
    ]:
        ext_i = (n.generators.carrier == carrier) & ~n.generators.p_nom_extendable
        grouper = n.generators.loc[ext_i].index.str.replace(f" {carrier}.*$", "", regex=True)
        existing = n.generators.loc[ext_i, "p_nom"].groupby(grouper).sum()
        existing.index += f" {carrier}"
        n.generators.loc[existing.index, "p_nom_max"] -= existing

    # check if existing capacities are larger than technical potential
    existing_large = n.generators[n.generators["p_nom_min"] > n.generators["p_nom_max"]].index
    if len(existing_large):
        logger.warning(
            f"Existing capacities larger than technical potential for {existing_large},\
                        adjust technical potential to existing capacities"
        )
        n.generators.loc[existing_large, "p_nom_max"] = n.generators.loc[
            existing_large, "p_nom_min"
        ]

    n.generators["p_nom_max"] = n.generators["p_nom_max"].clip(lower=0)


def add_transmission_constraints(n: pypsa.Network):
    """
    Add constraint ensuring that transmission lines p_nom are the same for both directions, i.e.
    p_nom positive = p_nom negative

    Args:
        n (pypsa.Network): the network object to optimize
    """

    if not n.links.p_nom_extendable.any():
        return

    positive_bool = n.links.index.str.contains("positive")
    negative_bool = n.links.index.str.contains("reversed")

    positive_ext = n.links[positive_bool].query("p_nom_extendable").index
    negative_ext = n.links[negative_bool].query("p_nom_extendable").index

    lhs = n.model["Link-p_nom"].loc[positive_ext]
    rhs = n.model["Link-p_nom"].loc[negative_ext]

    n.model.add_constraints(lhs == rhs, name="Link-transmission")


def add_remind_paid_off_constraints(n: pypsa.Network) -> None:
    """
    Paid-off components can be placed wherever PyPSA wants but have a total limit.

    Add constraints to ensure that the paid off capacity from REMIND is not
    exceeded across the network & that it does not exceed the technical potential.

    Args:
        n (pypsa.Network): the network object to which's model the constraints are added
    """

    if not n.config["run"].get("is_remind_coupled", False):
        logger.info("Skipping paid off constraints as REMIND is not coupled")
        return

    # In coupled-mode components (Generators, Links,..) have limits p/e_nom_rcl & a tech_group
    # These columns are added by `add_existing_baseyear.add_paid_off_capacity`. 
    # p/e_nom_rcl is the availale paid-off capacity per tech group and is nan for non paid-off (usual) generators. 
    # rcl is a legacy name from Aodenweller
    for component in ["Generator", "Link", "Store"]:

        prefix = "e" if component == "Store" else "p"
        paid_off_col = f"{prefix}_nom_max_rcl"

        paid_off = getattr(n, component.lower() + "s").copy()
        # if there are no paid_off components
        if paid_off_col not in paid_off.columns:
            continue
        else:
            paid_off.dropna(subset=[paid_off_col], inplace=True)

        paid_off_totals = paid_off.set_index("tech_group")[paid_off_col].drop_duplicates()

        # LHS: p_nom per technology grp < totals
        groupers = [paid_off["tech_group"]]
        grouper_lhs = xr.DataArray(pd.MultiIndex.from_arrays(groupers), dims=[f"{component}-ext"])
        p_nom_groups = (
            n.model[f"{component}-{prefix}_nom"].loc[paid_off.index].groupby(grouper_lhs).sum()
        )

        # get indices to sort RHS. the grouper is multi-indexed (legacy from PyPSA-Eur)
        idx = p_nom_groups.indexes["group"]
        idx = [x[0] for x in idx]

        # Add constraint
        if not p_nom_groups.empty():
            n.model.add_constraints(
                p_nom_groups <= paid_off_totals[idx].values,
                name=f"paidoff_cap_totals_{component.lower()}",
            )

    # === ensure normal e/p_nom_max is respected for (paid_off + normal) components
    # e.g. if PV has 100MW tech potential at nodeA, paid_off+normal p_nom_opt <100MW
    for component in ["Generator", "Link", "Store"]:
        paidoff_comp = getattr(n, component.lower() + "s").copy()

        prefix = "e" if component == "Store" else "p"
        paid_off_col = f"{prefix}_nom_max_rcl"
        # if there are no paid_off components
        if paid_off_col not in paidoff_comp.columns:
            continue
        else:
            paidoff_comp.dropna(subset=[paid_off_col], inplace=True)

        # techs that only exist as paid-off don't have usual counterparts
        remind_only_techs = n.config["existing_capacities"].get("remind_only_tech_groups", [])
        paidoff_comp = paidoff_comp.query("tech_group not in @remind_only_techs")

        if paidoff_comp.empty:
            continue

<<<<<<< HEAD
        # find equivalent usual components
        ususal_comps_idx = paidoff_comp.index.str.replace("_paid_off", "")
        ususal_comps = getattr(n, component.lower() + "s").loc[ususal_comps_idx].copy()
=======
        # find equivalent usual (not paid-off) components
        usual_comps_idx = paidoff_comp.index.str.replace("_paid_off", "")
        usual_comps = getattr(n, component.lower() + "s").loc[usual_comps_idx].copy()
        usual_comps = usual_comps[~usual_comps.p_nom_max.isin([np.inf, np.nan])]
>>>>>>> 34e01a9e

        to_constrain = pd.concat([usual_comps, paidoff_comp], axis=0)
        to_constrain.rename_axis(index=f"{component}-ext", inplace=True)
        # otherwise n.model query will fail. This is needed in case freeze_compoents was used
        # it is fine so long as p_nom is zero for the frozen components
        to_constrain = to_constrain.query("p_nom_extendable==True")
        to_constrain["grouper"] = to_constrain.index.str.replace("_paid_off", "")

        grouper = xr.DataArray(to_constrain.grouper, dims=[f"{component}-ext"])

        lhs = n.model[f"{component}-{prefix}_nom"].loc[to_constrain.index].groupby(grouper).sum()
        # RHS
        idx = lhs.indexes["grouper"]

        if not lhs.empty():
            n.model.add_constraints(
                lhs <= usual_comps.loc[idx].p_nom_max.values,
                name=f"constrain_paidoff&usual_{component}_potential",
            )


def extra_functionality(n: pypsa.Network, snapshots: DatetimeIndex) -> None:
    """
    Add supplementary constraints to the network model. ``pypsa.linopf.network_lopf``.
    If you want to enforce additional custom constraints, this is a good location to add them.
    The arguments ``opts`` and ``snakemake.config`` are expected to be attached to the network.

    Args:
        n (pypsa.Network): the network object to optimize
        snapshots (DatetimeIndex): the time index of the network
        config (dict): the configuration dictionary
    """
    config = n.config
    add_battery_constraints(n)
    add_transmission_constraints(n)
    add_chp_constraints(n)
    if config["run"].get("is_remind_coupled", False):
        logger.info("Adding remind paid off constraints")
        add_remind_paid_off_constraints(n)


def solve_network(
    n: pypsa.Network, config: dict, solving: dict, opts: str = "", **kwargs
) -> pypsa.Network:
    """perform the optimisation
    Args:
        n (pypsa.Network): the pypsa network object
        config (dict): the configuration dictionary
        solving (dict): the solving configuration dictionary
        opts (str): optional wildcards such as ll (not used in pypsa-china)
    """
    set_of_options = solving["solver"]["options"]
    solver_options = solving["solver_options"][set_of_options] if set_of_options else {}
    solver_name = solving["solver"]["name"]
    cf_solving = solving["options"]
    track_iterations = cf_solving.get("track_iterations", False)
    min_iterations = cf_solving.get("min_iterations", 4)
    max_iterations = cf_solving.get("max_iterations", 6)
    transmission_losses = cf_solving.get("transmission_losses", 0)

    # add to network for extra_functionality
    n.config = config
    n.opts = opts

    skip_iterations = cf_solving.get("skip_iterations", False)
    if not n.lines.s_nom_extendable.any():
        skip_iterations = True
        logger.info("No expandable lines found. Skipping iterative solving.")

    if skip_iterations:
        status, condition = n.optimize(
            solver_name=solver_name,
            transmission_losses=transmission_losses,
            extra_functionality=extra_functionality,
            **solver_options,
            **kwargs,
        )
    else:
        status, condition = n.optimize.optimize_transmission_expansion_iteratively(
            solver_name=solver_name,
            track_iterations=track_iterations,
            min_iterations=min_iterations,
            max_iterations=max_iterations,
            transmission_losses=transmission_losses,
            extra_functionality=extra_functionality,
            **solver_options,
            **kwargs,
        )

    if status != "ok":
        logger.warning(f"Solving status '{status}' with termination condition '{condition}'")
    if "infeasible" in condition:
        raise RuntimeError("Solving status 'infeasible'")

    return n


if __name__ == "__main__":
    if "snakemake" not in globals():
        snakemake = mock_snakemake(
            "solve_networks",
            co2_pathway="SSP2-PkBudg1000-freeze",
            planning_horizons="2020",
            topology="current+FCG",
            # heating_demand="positive",
            configfiles="resources/tmp/remind_coupled.yaml",
        )
    configure_logging(snakemake)

    # deal with the gurobi license activation, which requires a tunnel to the login nodes
    solver_config = snakemake.config["solving"]["solver"]
    gurobi_tnl_cfg = snakemake.config["solving"].get("gurobi_hpc_tunnel", None)
    logger.info(f"Solver config {solver_config} and license cfg {gurobi_tnl_cfg}")
    if (solver_config["name"] == "gurobi") & (gurobi_tnl_cfg is not None):
        tunnel = setup_gurobi_tunnel_and_env(gurobi_tnl_cfg, logger=logger)
        logger.info(tunnel)
    else:
        tunnel = None

    opts = snakemake.wildcards.get("opts", "")
    if "sector_opts" in snakemake.wildcards.keys():
        opts += "-" + snakemake.wildcards.sector_opts
    opts = [o for o in opts.split("-") if o != ""]
    solve_opts = snakemake.params.solving["options"]

    n = pypsa.Network(snakemake.input.network_name)

    n = prepare_network(n, solve_opts, snakemake.config, snakemake.wildcards.planning_horizons)
    if tunnel:
        logger.info(f"tunnel process alive? {tunnel.poll()}")

    # HACK to replace pytest monkeypatch
    # which doesn't work as snakemake is a subprocess
    is_test = snakemake.config["run"].get("is_test", False)
    if not is_test:
        n = solve_network(
            n,
            config=snakemake.config,
            solving=snakemake.params.solving,
            opts=opts,
            log_fn=snakemake.log.solver,
        )
    else:
        logging.info("Mocking the solve step")
        n = mock_solve(n)

    if "p2" in n.links_t:
        n.links_t.p2 = n.links_t.p2.astype(float)

    n.meta.update(dict(snakemake.config, **dict(wildcards=dict(snakemake.wildcards))))
    compression = snakemake.config.get("io", None)
    if compression:
        compression = compression.get("nc_compression", None)
    n.export_to_netcdf(snakemake.output.network_name, compression=compression)

    logger.info(f"Network successfully solved for {snakemake.wildcards.planning_horizons}")

    if tunnel:
        logger.info(f"tunnel alive? {tunnel.poll()}")
        tunnel.kill()
        logger.info(f"tunnel alive after kill? {tunnel.poll()}")<|MERGE_RESOLUTION|>--- conflicted
+++ resolved
@@ -283,16 +283,10 @@
         if paidoff_comp.empty:
             continue
 
-<<<<<<< HEAD
-        # find equivalent usual components
-        ususal_comps_idx = paidoff_comp.index.str.replace("_paid_off", "")
-        ususal_comps = getattr(n, component.lower() + "s").loc[ususal_comps_idx].copy()
-=======
         # find equivalent usual (not paid-off) components
         usual_comps_idx = paidoff_comp.index.str.replace("_paid_off", "")
         usual_comps = getattr(n, component.lower() + "s").loc[usual_comps_idx].copy()
         usual_comps = usual_comps[~usual_comps.p_nom_max.isin([np.inf, np.nan])]
->>>>>>> 34e01a9e
 
         to_constrain = pd.concat([usual_comps, paidoff_comp], axis=0)
         to_constrain.rename_axis(index=f"{component}-ext", inplace=True)
