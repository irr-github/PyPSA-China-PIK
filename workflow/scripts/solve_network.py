--- conflicted
+++ resolved
@@ -396,22 +396,12 @@
         rhs = n.links.p_nom[electric_fix]
         n.model.add_constraints(lhs <= rhs, name="chplink-top_iso_fuel_line_fix")
 
-<<<<<<< HEAD
-    # back-pressure
-    if not electric.empty:
-        lhs = (
-            p.loc[:, heat.index] * (heat["efficiency"] * electric.c_b.values)
-            - p.loc[:, electric.index] * electric["efficiency"]
-        )
-
-=======
     # max heat to power ratio (simplified extraction plant w/o min heat output in extraction mode)
     # heat can drop to zero to represent condensation mode
     if not n.links[electric].index.empty:
         lhs = p.loc[:, heat] * n.links.efficiency[heat] - p.loc[:, electric] * n.links.efficiency[
             electric
         ] * n.links.heat_to_power[electric].fillna(1)
->>>>>>> 9f99fc1c
         n.model.add_constraints(lhs <= 0, name="chplink-backpressure")
 
 
@@ -894,21 +884,12 @@
         snakemake = mock_snakemake(
             "solve_networks",
             co2_pathway="SSP2-PkBudg1000-pseudo-coupled",
-<<<<<<< HEAD
-            # co2_pathway="exp175default",
-            planning_horizons="2025",
-            topology="current+FCG",
-            heating_demand="positive",
-            configfiles="resources/tmp/pseudo_coupled.yml",
-            # configfiles="config/myopic.yml",
-=======
             planning_horizons="2030",
             topology="current+FCG",
             # heating_demand="positive",
             # configfiles="resources/tmp/remind_coupled_cg.yaml",
             heating_demand="positive",
             configfiles="resources/tmp/pseudo-coupled.yaml",
->>>>>>> 9f99fc1c
         )
     configure_logging(snakemake)
 
@@ -955,12 +936,9 @@
     # which doesn't work as snakemake is a subprocess
     is_test = snakemake.config["run"].get("is_test", False)
     if not is_test:
-<<<<<<< HEAD
-=======
         # Extract export_duals flag from config in main
         export_duals_flag = snakemake.params.solving["options"].get("export_duals", False)
 
->>>>>>> 9f99fc1c
         n = solve_network(
             n,
             config=snakemake.config,
@@ -970,20 +948,11 @@
         )
 
         # Store dual variables in network components for netcdf export
-<<<<<<< HEAD
-        export_duals_flag = snakemake.params.solving["options"].get("export_duals", False)
-        if export_duals_flag:
-            try:
-                store_duals_to_network(n)
-            except Exception as e:
-                logger.error(f"Could not store dual variables to network: {e}")
-=======
         try:
             if export_duals_flag:
                 store_duals_to_network(n)
         except Exception as e:
             logging.error(f"Error storing dual variables: {e}")
->>>>>>> 9f99fc1c
     else:
         logging.info("Mocking the solve step")
         n = mock_solve(n)
