from pathlib import Path

import mkdocs_gen_files

# Set the root and scripts directory
root = Path(__file__).parent.parent
docu_dir = root / "docs"
scripts_dir = root / "workflow" / "scripts"

# Loop through all Python files in the `scripts_dir` using rglob
for path in sorted(scripts_dir.rglob("[!_]*.py")):
    # Generate the module path relative to the scripts directory, excluding the '.py' extension
    module_path = path.relative_to(scripts_dir).with_suffix("")

    # Generate the corresponding markdown file path, replacing '.py' with '.md'
    doc_path = path.relative_to(scripts_dir).with_suffix(".md")

    # Final path for the documentation, placed in the `reference` folder
    full_doc_path = Path("reference/", doc_path)

    # Extract module parts
    parts = tuple(module_path.parts)

    # Remove '__init__' or '__main__' from module path if present
    if parts[-1] == "__init__":
        parts = parts[:-1]
    elif parts[-1] == "__main__":
        continue  # Skip '__main__' files as they don't need documentation

    # Create the documentation file
    with mkdocs_gen_files.open(full_doc_path, "w") as fd:
        identifier = ".".join(parts)
        print(f"::: {identifier}", file=fd)  # MkDocs-specific syntax to pull in the module

    # Set the edit path to link the documentation back to the original Python file
    mkdocs_gen_files.set_edit_path(full_doc_path, path.relative_to(root))


# Generate .pages file for awesome-pages plugin
def generate_pages_file():
    """Generate a .pages file for the reference directory to work with awesome-pages plugin"""
    nav_items = []
    
    for path in sorted(scripts_dir.rglob("[!_]*.py")):
        module_path = path.relative_to(scripts_dir).with_suffix("")
        doc_path = path.relative_to(scripts_dir).with_suffix(".md")
        
        parts = tuple(module_path.parts)
        if parts[-1] in {"__init__", "__main__"}:
            continue
<<<<<<< HEAD
        parts = [f"    - {part} " for part in parts]  # Add space to each part

        nav[parts] = doc_path  # Keep this for nav structure building
    return nav


def write_literate_nav(
    lit_nav: mkdocs_gen_files.Nav,
    prepend=["Home: index.md\n", "Tutorials: tutorials.md\n", "Reference:\n"],
    fname="reference_nav.yml",
):
    """write the literate-nav style nav for mkdocs. The nav of mkdocs.yml then should point to the corresponding fil
    Args:
        lit_nav: mkdocs_gen_files.Nav from make_literate_nav
        prepend: list of strings to prepend to the nav file (other sections)
        fname: name of the file to write to (yaml)
    """
    with mkdocs_gen_files.open(fname, "w") as nav_file:
        for line in prepend:
            if not line.endswith("\n"):
                line += "\n"
            nav_file.write(line)
        nav_file.writelines(lit_nav)
=======
            
        nav_items.append(str(doc_path))
    
    # Create the .pages file content
    pages_content = "title: Reference\n"
    pages_content += "nav:\n"
    pages_content += "  - SUMMARY.md\n"
    
    for item in nav_items:
        pages_content += f"  - {item}\n"
    
    # Write the .pages file
    with mkdocs_gen_files.open("reference/.pages", "w") as pages_file:
        pages_file.write(pages_content)


# Call the function to generate the .pages file
generate_pages_file()
>>>>>>> c03b09aa
<|MERGE_RESOLUTION|>--- conflicted
+++ resolved
@@ -40,55 +40,29 @@
 def generate_pages_file():
     """Generate a .pages file for the reference directory to work with awesome-pages plugin"""
     nav_items = []
-    
+
     for path in sorted(scripts_dir.rglob("[!_]*.py")):
         module_path = path.relative_to(scripts_dir).with_suffix("")
         doc_path = path.relative_to(scripts_dir).with_suffix(".md")
-        
+
         parts = tuple(module_path.parts)
         if parts[-1] in {"__init__", "__main__"}:
             continue
-<<<<<<< HEAD
-        parts = [f"    - {part} " for part in parts]  # Add space to each part
 
-        nav[parts] = doc_path  # Keep this for nav structure building
-    return nav
+        nav_items.append(str(doc_path))
 
-
-def write_literate_nav(
-    lit_nav: mkdocs_gen_files.Nav,
-    prepend=["Home: index.md\n", "Tutorials: tutorials.md\n", "Reference:\n"],
-    fname="reference_nav.yml",
-):
-    """write the literate-nav style nav for mkdocs. The nav of mkdocs.yml then should point to the corresponding fil
-    Args:
-        lit_nav: mkdocs_gen_files.Nav from make_literate_nav
-        prepend: list of strings to prepend to the nav file (other sections)
-        fname: name of the file to write to (yaml)
-    """
-    with mkdocs_gen_files.open(fname, "w") as nav_file:
-        for line in prepend:
-            if not line.endswith("\n"):
-                line += "\n"
-            nav_file.write(line)
-        nav_file.writelines(lit_nav)
-=======
-            
-        nav_items.append(str(doc_path))
-    
     # Create the .pages file content
     pages_content = "title: Reference\n"
     pages_content += "nav:\n"
     pages_content += "  - SUMMARY.md\n"
-    
+
     for item in nav_items:
         pages_content += f"  - {item}\n"
-    
+
     # Write the .pages file
     with mkdocs_gen_files.open("reference/.pages", "w") as pages_file:
         pages_file.write(pages_content)
 
 
 # Call the function to generate the .pages file
-generate_pages_file()
->>>>>>> c03b09aa
+generate_pages_file()