--- conflicted
+++ resolved
@@ -15,11 +15,7 @@
 The PyPSA-CHINA-PIK is currently under development. Please contact us if you intend to use it for publications.
 
 # License
-<<<<<<< HEAD
-The code is released under the [MIT license](https://github.com/irr-github/PyPSA-China-PIK/blob/main/LICENSES/MIT.txt), however some of the data used is more restrictive. https://gadm.org/license.html
-=======
-The code is released under the [MIT license](https://github.com/irr-github/PyPSA-China-PIK/blob/main/LICENSES/MIT.txt), however some of the data used is more restrictive. 
->>>>>>> 637e6838
+The code is released under the [MIT license](https://github.com/irr-github/PyPSA-China-PIK/blob/main/LICENSES/MIT.txt), however some of the data used is more restrictive. The user is responsible for making sure that all licenses match their use case.
 
 # Documentation
 The documentation can be found at https://pik-piam.github.io/PyPSA-China-PIK/
