--- conflicted
+++ resolved
@@ -9,16 +9,11 @@
     add_labels:
       - "capacity_factor"
       - "installed_capacity"
-<<<<<<< HEAD
-      - "lcoe"
-      - "mv_minus_lcoe"
-=======
       - "optimal_capacity"
       - "lcoe"
       - "mv_minus_lcoe"
       - "supply"
       - "market_value"
->>>>>>> 9f99fc1c
   cost_panel:
     y_axis: "annualized system cost bEUR/a" # only true if investment period is one year
   cost_map:
