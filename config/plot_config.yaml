--- conflicted
+++ resolved
@@ -145,12 +145,9 @@
     decentral gas boiler: '#cb7a36'
     services rural gas boiler: '#c4813f'
     services urban decentral gas boiler: '#ba8947'
-<<<<<<< HEAD
+    urban central gas boiler: '#b0904f'
     central gas boiler: '#b0904f'
     gas: '#e05b09'
-=======
-    urban central gas boiler: '#b0904f'
->>>>>>> c51dbade
     fossil gas: '#e05b09'
     natural gas: '#e05b09'
     biogas to gas: '#e36311'
