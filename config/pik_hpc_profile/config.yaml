# A cluster profile for the PIK HPC
# Profile allows to activeate the gurobi license via an ssh tunnel and solve pypsa
# adapted from https://github.com/jdblischak/smk-simple-slurm/
# & jhemmp https://github.com/aodenweller/pypsa-eur/blob/remind_develop_pypsa_v0.10.0/cluster_config/config.yaml
# PIK-2024

# define the executor
executor: cluster-generic
jobs: 500

# configure smk
restart-times: 1
max-jobs-per-second: 10
max-status-checks-per-second: 1
# local-threads: 1
latency-wait: 60
retries: 3
keep-going: False
rerun-incomplete: True
printshellcmds: True
# scheduler: greedy
# use-conda: True
rerun-trigger:
- code
- input
- mtime
- params
verbose: false

# define the cluster submission command (slurm wrapper)
# email command --mail-user for master rule (email on end | fail)
cluster-generic-submit-cmd:
  mkdir -p logs_slurm/{rule} &&
  sbatch
    --partition={resources.partition}
    --qos={resources.qos}
    --cpus-per-task={resources.threads}
    --mem={resources.mem_mb}
    --job-name={rule}-{wildcards}-smk
    --output=logs_slurm/{rule}/%j-{rule}-{wildcards}.out
    --parsable
    --export=PATH,LD_LIBRARY_PATH,GUROBI_HOME,HOME
cluster-generic-status-cmd: "python config/pik_hpc_profile/status-check.py"
cluster-generic-cancel-cmd: scancel
# --error=logs_slurm/{rule}/%j-{rule}-{wildcards}.out

# now define the resources
default-resources:
  partition: priority
  qos: priority
  mem_mb: 2000
  time : 10
  threads: 1

set-resources:
  solve_network_myopic:
    mem_mb: 80000
    time: 80
  solve_networks:
    mem_mb: 90000
    time : 80
    threads: 6
  build_cutout:
    time: 9000
    threads: 4
    partition: io
    qos: io
    mem_mb: 20000
  build_availability_matrix:
    threads: 8
    mem_mb: 30000
    time: 300
  build_renewable_potential:
    time: 300
    threads: 4
    mem_mb: 20000
  build_renewable_profiles:
    time: 300
    threads: 4
    mem_mb: 30000
  plot_network:
    mem_mb: 8000
    threads: 2
  fetch_region_shapes:
    time: 10
    threads: 1
    partition: io # login
    qos: io
  fetch_rasters:
    time: 10
    threads: 1
    partition: io # login
    qos: io
  retrieve_Build_up_raster:
    time: 300
    threads: 1
    partition: io # login
    qos: io
  retrieve_Grass_raster:
    time: 300
    threads: 1
    partition: io
    qos: io
  retrieve_Bare_raster:
    time: 300
    threads: 1
    partition: io
    qos: io
  retrieve_powerplants:
    time: 300
    threads: 2
    partition: io
    qos: io
  retrieve_bathymetry_raster:
    time: 300
    threads: 1
    partition: io
    qos: io
  retrieve_Shrubland_raster:
    time: 300
    threads: 1
    partition: io
    qos: io
  retrieve_cutout:
    time: 300
    threads: 1
    partition: io
    qos: io


# GROUPS

<<<<<<< HEAD
groups:
  # plot_network: plot
  # plot_statistics: plot
  # plot_snapshots: plot
=======
groups: 
>>>>>>> d0542fe5
  prep_capacities: prepare_baseyear_capacities
  build_load_profiles: build_load
  prepare_networks: prep_network
  add_existing_baseyear: prep_network2
  make_summary: summary
  retrieve_cutout: retrieve
  retrieve_region_shapes: retrieve
  retrieve_rasters: retrieve
  retrieve_Build_up_raster: retrieve
  retrieve_Grass_raster: retrieve
  retrieve_Bare_raster: retrieve
  fetch_region_shapes: retrieve
group-components:
  plot: 3
  build_load: 3
  prep_network: 3
  prep_network2: 3
  retrieve: 1 # io queue
  summary: 3
  prep_capacities: 3<|MERGE_RESOLUTION|>--- conflicted
+++ resolved
@@ -130,14 +130,7 @@
 
 # GROUPS
 
-<<<<<<< HEAD
 groups:
-  # plot_network: plot
-  # plot_statistics: plot
-  # plot_snapshots: plot
-=======
-groups: 
->>>>>>> d0542fe5
   prep_capacities: prepare_baseyear_capacities
   build_load_profiles: build_load
   prepare_networks: prep_network
