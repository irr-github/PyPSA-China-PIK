# SPDX-FileCopyrightText: : 2022 The PyPSA-China Authors
#
# SPDX-License-Identifier: CC0-1.0
# DO NOT FORGET TO LOOK AT THE TECHNOLOGY CONFIGURATION FILES

run:
  name: 
foresight: "overnight"

paths:
  results_dir: "results/"
  summary_dir: "summary/" # TODO useless?
  costs_dir: "resources/data/costs/default"
  yearly_regional_load: 
    ac: "resources/data/load/Provincial_Load_2020_2060_MWh.csv"
    # conversion factor to MWh in case ac load file in another unit
    ac_to_mwh: 1

io:
  nc_compression:
    level: 4
    zlib: True
    
scenario: 
  co2_pathway: ["exp175default"] # co2_scenarios that will be used
  topology: "current+FCG" # "current" or "FCG" or "current+FCG" or "current+Neighbor"
  planning_horizons:
    - 2025
    - 2030
    - 2035
    - 2040
    - 2045
    - 2050
    - 2055
    - 2060
  heating_demand: ["positive"]

co2_scenarios: 
  exp175default:
    control: "reduction" # price | reduction | budget | None
    pathway:
      '2020': 0.0
      '2025': 0.22623418
      '2030': 0.41175086
      '2035': 0.56387834
      '2040': 0.688626
      '2045': 0.79092165
      '2050': 0.87480618
      '2055': 0.94359322
      '2060': 1
# TODO Need to test timezones and functionality of end_year_plus1
snapshots:
  start: "01-01 00:00"
  end: "12-31 23:00"
  bounds: 'both'
<<<<<<< HEAD
  freq: '1h'
  # test weighings -> to be improved
  frequency: 1.
=======
  freq: '5h'
  # for weighings -> to be improved
  frequency: 5.
>>>>>>> 58a9d237
  # in case snapshots cross the planning horizon year
  end_year_plus1: false

logging_level: INFO
logging:
  level: INFO
  format: '%(levelname)s:%(name)s:%(message)s'

enable:
  build_cutout: false
  retrieve_cutout: false
  retrieve_raster: false

atlite:
  cutout_name: "China-2020c"
  freq: "h"
  nprocesses: 1
  show_progress: true
  monthly_requests: true
  cutouts:
    China-2020c:
      module: era5
      dx: 0.25
      dy: 0.25
      weather_year: 2020
    China-tests-cutout:
      module: era5
      dx: 5
      dy: 5
      weather_year: 2020

renewable:
  onwind:
    cutout: China-2020c
    resource:
      method: wind
      turbine: Vestas_V112_3MW
    # bin by capacity factor
    resource_classes:
      min_cf_delta: 0.05
      n: 3  
    capacity_per_sqkm: 3 # ScholzPhd Tab 4.3.1: 10MW/km^2
    potential: simple # or conservative
    natura: false
    clip_p_max_pu: 1.e-2
    min_p_nom_max: 1.e-2
  offwind:
    cutout: China-2020c
    resource:
      method: wind
      turbine: NREL_ReferenceTurbine_5MW_offshore
    resource_classes:
      min_cf_delta: 0.05
      n: 3
    capacity_per_sqkm: 2 # ScholzPhd Tab 4.3.1: 20MW/km^2
    correction_factor: 0.8855
    potential: simple # or conservative
    natura: true
    max_depth: 50
    clip_p_max_pu: 1.e-2
    min_p_nom_max: 1.e-2
  solar:
    cutout: China-2020c
    resource:
      method: pv
      panel: CSi
      orientation:
        slope: 35.
        azimuth: 180.
    resource_classes:
      min_cf_delta: 0.02
      n: 2
    capacity_per_sqkm: 5.1 # ScholzPhd Tab 4.3.1: 170 MW/km^2 3%
    potential: simple # or conservative
    correction_factor: 0.85
    natura: false
    clip_p_max_pu: 1.e-2
    min_p_nom_max: 1.e-2
renewable_potential_cutoff: 200 # MW, skip low potentials

heat_demand:
  start_day : "01-04" # dd-mm
  end_day : "30-09" # dd-mm
  heating_start_temp : 15.0  # c
  heating_lin_slope : 1  # slope
  heating_offet : 0  # linear model offset
solar_thermal_angle: 45

Technique:
  solar: true
  onwind: true
  offwind: true

# TODO implement consistent accounting 
# brownfield_capex:
#   existing_hydro: False
#   existing_nuclear: False
#   existing_PHS: False

reporting:
  # Whether to adjust link capacities by efficiency for AC-side reporting
  # pypsa links capacity defined by input but nameplate capacity often AC
  # This ensures consistent capacity reporting across the network
  adjust_link_capacities_by_efficiency: true

bus_suffix: [""," central heat"," decentral heat"," gas"," coal"]
bus_carrier: {
    "": "AC",
    " central heat": "heat",
    " decentral heat": "heat",
    " gas": "gas",
    " coal": "coal",
}

Techs:
  ## for add carriers and generators - but ugly to have nuclear and biomass and heatpupm in vre
  vre_techs: [ "onwind","offwind","solar","solar thermal","hydroelectricity", "nuclear","biomass","beccs","heat pump","resistive heater","Sabatier","H2 CHP", "fuel cell"]
  non_dispatchable: ['Offshore Wind', 'Onshore Wind', 'Solar', 'Solar Residential', "Solar Thermal"]
  conv_techs: ["OCGT", "CCGT", "CHP gas", "gas boiler","coal boiler","coal power plant","CHP coal"]
  store_techs: ["H2","battery","water tanks","PHS"]
  non_dispatchable: ["onwind", "offwind", "solar", "solar thermal"]
  hydrogen_lines: true
  coal_ccs_retrofit: true # currently myopic pathway only.  CC = co2 cap 

## add components (overwrites vre tech choice)
heat_coupling: false
add_biomass: True
add_hydro: True
add_H2: True
add_methanation: True
line_losses: True
no_lines: False

hydro_dams:
  dams_path: "resources/data/hydro/dams_large.csv"
  inflow_path: "resources/data/hydro/daily_hydro_inflow_per_dam_1979_2016_m3.pickle"
  inflow_date_start: "1979-01-01"
  inflow_date_end: "2017-01-01" # uses left for inclusive
  reservoir_initial_capacity_path: "resources/data/hydro/reservoir_initial_capacity.pickle"
  reservoir_effective_capacity_path: "resources/data/hydro/reservoir_effective_capacity.pickle"
  river_links_stations : "" # TODO
  p_nom_path: "resources/data/p_nom/hydro_p_nom.h5"
  p_max_pu_path: "resources/data/p_nom/hydro_p_max_pu.h5"
  p_max_pu_key : "hydro_p_max_pu"
  damn_flows_path: "resources/data/hydro/dam_flow_links.csv"
H2:
  geo_storage_nodes: [ "Sichuan", "Chongqing", "Hubei", "Jiangxi", "Anhui", "Jiangsu", "Shandong", "Guangdong" ]
edge_paths:
  current: "resources/data/grids/edges_current.csv"
  current+FCG: "resources/data/grids/edges_current_FCG.csv"
  current+Neighbor: "resources/data/grids/edges_current_neighbor.csv"

solving:
  options:
#    clip_p_max_pu: 1.e-2
#    seed: 123
    formulation: kirchhoff
    load_shedding: false
    voll: 1e5 # EUR/MWh
    noisy_costs: false
    min_iterations: 4
    max_iterations: 6
    clip_p_max_pu: 0.01
    skip_iterations: false
    track_iterations: false
    export_duals: true   # Single switch for dual functionality

  solver:
    name: gurobi
    options: gurobi-default
  gurobi_hpc_tunnel:
    use_tunnel: True
    tunnel_port: 27000
    timeout_s: 15
    login_node: "03"

  solver_options:
    highs-default:
      # refer to https://ergo-code.github.io/HiGHS/options/definitions.html#solver
      threads: 4
      solver: "ipm"
      run_crossover: "off"
      small_matrix_value: 1e-6
      large_matrix_value: 1e9
      primal_feasibility_tolerance: 1e-5
      dual_feasibility_tolerance: 1e-5
      ipm_optimality_tolerance: 1e-4
      parallel: "on"
      random_seed: 123
    gurobi-default:
      threads: 8
      method: 2 # barrier
      crossover: 0
      BarConvTol: 1.e-5
      FeasibilityTol: 1.e-6
      AggFill: 0
      PreDual: 0
      GURO_PAR_BARDENSETHRESH: 200
      DualReductions: 0
#      BarConvTol: 1.e-6
#      Seed: 123
#      AggFill: 0
#      PreDual: 0
#      seed: 10              # Consistent seed for all plattforms
    gurobi-numeric-focus:
      name: gurobi
      NumericFocus: 3       # Favour numeric stability over speed
      method: 2             # barrier
      crossover: 0          # do not use crossover
      BarHomogeneous: 1     # Use homogeneous barrier if standard does not converge
      BarConvTol: 1.e-5
      FeasibilityTol: 1.e-4
      OptimalityTol: 1.e-4
      ObjScale: -0.5
      threads: 8
      Seed: 123
    gurobi-fallback:        # Use gurobi defaults
      name: gurobi
      crossover: 0
      method: 2             # barrier
      BarHomogeneous: 1     # Use homogeneous barrier if standard does not converge
      BarConvTol: 1.e-5
      FeasibilityTol: 1.e-5
      OptimalityTol: 1.e-5
      Seed: 123
      threads: 8
    cplex-default:
      threads: 4
      lpmethod: 4 # barrier
      solutiontype: 2 # non basic solution, ie no crossover
      barrier.convergetol: 1.e-5
      feasopt.tolerance: 1.e-6
    cbc-default: {} # Used in CI
    glpk-default: {} # Used in CI

  mem: 80000 #memory in MB; 20 GB enough for 50+B+I+H2; 100 GB for 181+B+I+H2

lines:
  line_volume_limit_max: 5.e+15   #line_volume_limit is set = factor * max
  line_length_factor: 1.25
  expansion:
    transmission_limit: vopt # opt for optimal (unconstrained), v for volume, c for cost. eg. c1.25 limits cost increase to 25% of the base year
    base_year: 2020 # base step year, the exp limit is relative to this year

security:
  line_margin: 70 # max percent of line capacity

existing_capacities:
  add: True # whether to add brownfield capacities
  grouping_years: [1980, 1985, 1990, 1995, 2000, 2005, 2010, 2015, 2019, 2020, 2025, 2030, 2035, 2040, 2045, 2050, 2055, 2060]
  collapse_years: False # Treat as a single unit when preparing & solving network 
  threshold_capacity: 1 # TODO UNIT
  techs: ['coal','CHP coal', 'CHP gas', 'OCGT', 'CCGT', 'solar', 'onwind', 'offwind', 'nuclear']

operational_reserve:
  activate: false
  epsilon_load: 0.02
  epsilon_vres: 0.02
  contingency: 300000 # MW

fetch_regions:
  simplify_tol: 0.5<|MERGE_RESOLUTION|>--- conflicted
+++ resolved
@@ -53,15 +53,9 @@
   start: "01-01 00:00"
   end: "12-31 23:00"
   bounds: 'both'
-<<<<<<< HEAD
-  freq: '1h'
-  # test weighings -> to be improved
-  frequency: 1.
-=======
   freq: '5h'
   # for weighings -> to be improved
   frequency: 5.
->>>>>>> 58a9d237
   # in case snapshots cross the planning horizon year
   end_year_plus1: false
 
