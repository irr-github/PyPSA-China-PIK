# SPDX-FileCopyrightText: : 2022 The PyPSA-China Authors
#
# SPDX-License-Identifier: CC0-1.0

run:
<<<<<<< HEAD
  name: 'yanlei_CSP_SOLAR_DIVIDE'
=======
  name: 'new_load_overnight_5hr_newcutout'
>>>>>>> e31e46f1
foresight: "overnight"
results_dir: 'results/'
summary_dir: 'summary/'

scenario:
  pathway: ['exp175'] # ,'beta25175']
  topology: "current+FCG" # "current" or "FCG" or "current+FCG" or "current+Neighbor"
  # relative CO2 reduction, TODO soft code base year (ideally also fetch data)
  co2_reduction:
    exp175:
      '2020': 0.0
      '2025': 0.22623418
      '2030': 0.41175086
      '2035': 0.56387834
      '2040': 0.688626
      '2045': 0.79092165
      '2050': 0.87480618
      '2055': 0.94359322
      '2060': 1.0
    linear175:
      '2020': 0.
      '2025': 0.16666667
      '2030': 0.33333333
      '2035': 0.5
      '2040': 0.66666667
      '2045': 0.83333333
      '2050': 1.0
      '2055': 1.0
      '2060': 1.0
    beta05175:
      '2020': 0.
      '2025': 0.41489656
      '2030': 0.5139467
      '2035': 0.58764476
      '2040': 0.65150003
      '2045': 0.71196579
      '2050': 0.77403968
      '2055': 0.84573191
      '2060': 1.0
    beta25175:
      '2020': 0.0 #0.
      '2025': 0.05096974 #0.06949544
      '2030': 0.23251132 #0.27330722
      '2035': 0.5 #0.52741596
      '2040': 0.76748868 #0.75163934
      '2045': 0.94903026 #0.90276156
      '2050': 1.0 #0.97687314
      '2055': 1.0 #0.99829624
      '2060': 1.0 #1.0
    mean175:
      '2020': 0.
      '2025': 0.12193339
      '2030': 0.29252381
      '2035': 0.53193917
      '2040': 0.75766462
      '2045': 0.88664452
      '2050': 0.93740309
      '2055': 0.97179661
      '2060': 1.0
  planning_horizons:
    - 2020
    - 2025
    - 2030
    - 2035
    - 2040
    - 2045
    - 2050
    - 2055
    - 2060
  heating_demand: ['positive']

# TODO Need to test timezones and functionality of end_year_plus1
snapshots:
  start: "01-01 00:00"
  end: "12-31 23:00"
  bounds: 'both'
  freq: '5h'
<<<<<<< HEAD
  # for weighings -> to be improved
=======
  # test weighings -> to be improved
>>>>>>> e31e46f1
  frequency: 5.
  # in case snapshots cross the planning horizon year
  end_year_plus1: false

logging_level: INFO
logging:
  level: INFO
  format: '%(levelname)s:%(name)s:%(message)s'

enable:
  build_cutout: false
  retrieve_cutout: true
  retrieve_raster: false
  check_parameters: true 
atlite:
  cutout_name: "China-2020c"
  freq: "h"
  nprocesses: 1
  show_progress: true
  monthly_requests: false
  cutouts:
    China-2020c:
      module: era5
      dx: 0.25
      dy: 0.25
      weather_year: 2020
    China-tests-cutout:
      module: era5
      dx: 5
      dy: 5
      weather_year: 2020

renewable:
  onwind:
    cutout: China-2020c
    resource:
      method: wind
      turbine: Vestas_V112_3MW
    capacity_per_sqkm: 3 # ScholzPhd Tab 4.3.1: 10MW/km^2
    potential: simple # or conservative
    natura: false
    clip_p_max_pu: 1.e-2
    min_p_nom_max: 1.e-2
  offwind:
    cutout: China-2020c
    resource:
      method: wind
      turbine: NREL_ReferenceTurbine_5MW_offshore
    capacity_per_sqkm: 2 # ScholzPhd Tab 4.3.1: 20MW/km^2
    correction_factor: 0.8855
    potential: simple # or conservative
    natura: true
    max_depth: 50
    clip_p_max_pu: 1.e-2
    min_p_nom_max: 1.e-2
  solar:
    cutout: China-2020c
    resource:
      method: pv
      panel: CSi
      orientation:
        slope: 35.
        azimuth: 180.
    capacity_per_sqkm: 5.1 # ScholzPhd Tab 4.3.1: 170 MW/km^2 3%
    potential: simple # or conservative
    correction_factor: 0.85
    natura: false
    clip_p_max_pu: 1.e-2
    min_p_nom_max: 1.e-2


heat_demand:
  start_day : "01-04" # dd-mm
  end_day : "30-09" # dd-mm
  heating_start_temp : 15.0  # c
  heating_lin_slope : 1  # slope
  heating_offet : 0  # linear model offset
solar_thermal_angle: 45

Technique:
  solar: true
  onwind: true
  offwind: true

# TODO implement consistent accounting 
# brownfield_capex:
#   existing_hydro: False
#   existing_nuclear: False
#   existing_PHS: False

existing_infrastructure: ['coal','CHP coal', 'CHP gas', 'OCGT','solar', 'solar thermal', 'onwind', 'offwind','coal boiler','ground heat pump','nuclear']

bus_suffix: [""," central heat"," decentral heat"," gas"," coal"]
bus_carrier: {
    "": "AC",
    " central heat": "heat",
    " decentral heat": "heat",
    " gas": "gas",
    " coal": "coal",
}

Techs:
  ## for add carriers and generators - but ugly to have nuclear and biomass and heatpupm in vre
  vre_techs: [ "onwind","offwind","solar-utility","CSP","solar-rooftop","solar thermal","hydroelectricity", "nuclear","biomass","heat pump","resistive heater","Sabatier","H2 CHP"]
  conv_techs: ["OCGT gas", "CHP gas", "gas boiler","coal boiler","coal power plant","CHP coal"]
  store_techs: ["H2","battery","water tanks","PHS"]
  coal_cc: true # currently myopic pathway only.  CC = co2 cap 
  hydrogen_lines: true # currently myopic pathway only

## add components (overwrites vre tech choice)
heat_coupling: false
add_biomass: True
add_hydro: True
add_H2: True
add_methanation: True
line_losses: True
no_lines: False

hydro_dams:
  dams_path: "resources/data/hydro/dams_large.csv"
  inflow_path: "resources/data/hydro/daily_hydro_inflow_per_dam_1979_2016_m3.pickle"
  inflow_date_start: "1979-01-01"
  inflow_date_end: "2017-01-01" # uses left for inclusive
  reservoir_initial_capacity_path: "resources/data/hydro/reservoir_initial_capacity.pickle"
  reservoir_effective_capacity_path: "resources/data/hydro/reservoir_effective_capacity.pickle"
  river_links_stations : "" # TODO
  p_nom_path: "resources/data/p_nom/hydro_p_nom.h5"
  p_max_pu_path: "resources/data/p_nom/hydro_p_max_pu.h5"
  p_max_pu_key : "hydro_p_max_pu"
  damn_flows_path: "resources/data/hydro/dam_flow_links.csv"
nuclear_reactors:
  pp_path: "resources/data/p_nom/nuclear_p_nom.csv"
H2:
  geo_storage_nodes: [ "Sichuan", "Chongqing", "Hubei", "Jiangxi", "Anhui", "Jiangsu", "Shandong", "Guangdong" ]
edge_paths:
  current: "resources/data/grids/edges_current.csv"
  current+FCG: "resources/data/grids/edges_current_FCG.csv"
  current+Neighbor: "resources/data/grids/edges_current_neighbor.csv"

solving:
  options:
#    clip_p_max_pu: 1.e-2
#    seed: 123
    formulation: kirchhoff
    load_shedding: false
    noisy_costs: false
    min_iterations: 4
    max_iterations: 6
    clip_p_max_pu: 0.01
    skip_iterations: false
    track_iterations: false

  solver:
    name: gurobi
    options: gurobi-default
  gurobi_hpc_tunnel:
    use_tunnel: True
    tunnel_port: 1080
  gurobi_hpc_tunnel:
    use_tunnel: True
    tunnel_port: 1080

  solver_options:
    highs-default:
      # refer to https://ergo-code.github.io/HiGHS/options/definitions.html#solver
      threads: 4
      solver: "ipm"
      run_crossover: "off"
      small_matrix_value: 1e-6
      large_matrix_value: 1e9
      primal_feasibility_tolerance: 1e-5
      dual_feasibility_tolerance: 1e-5
      ipm_optimality_tolerance: 1e-4
      parallel: "on"
      random_seed: 123
    gurobi-default:
      threads: 8
      method: 2 # barrier
      crossover: 0
      BarConvTol: 1.e-5
      FeasibilityTol: 1.e-6
      AggFill: 0
      PreDual: 0
      GURO_PAR_BARDENSETHRESH: 200
      DualReductions: 0
#      BarConvTol: 1.e-6
#      Seed: 123
#      AggFill: 0
#      PreDual: 0
#      seed: 10              # Consistent seed for all plattforms
    gurobi-numeric-focus:
      name: gurobi
      NumericFocus: 3       # Favour numeric stability over speed
      method: 2             # barrier
      crossover: 0          # do not use crossover
      BarHomogeneous: 1     # Use homogeneous barrier if standard does not converge
      BarConvTol: 1.e-5
      FeasibilityTol: 1.e-4
      OptimalityTol: 1.e-4
      ObjScale: -0.5
      threads: 8
      Seed: 123
    gurobi-fallback:        # Use gurobi defaults
      name: gurobi
      crossover: 0
      method: 2             # barrier
      BarHomogeneous: 1     # Use homogeneous barrier if standard does not converge
      BarConvTol: 1.e-5
      FeasibilityTol: 1.e-5
      OptimalityTol: 1.e-5
      Seed: 123
      threads: 8
    cplex-default:
      threads: 4
      lpmethod: 4 # barrier
      solutiontype: 2 # non basic solution, ie no crossover
      barrier.convergetol: 1.e-5
      feasopt.tolerance: 1.e-6
    cbc-default: {} # Used in CI
    glpk-default: {} # Used in CI

  mem: 80000 #memory in MB; 20 GB enough for 50+B+I+H2; 100 GB for 181+B+I+H2


line_volume_limit_max: 5.e+15   #line_volume_limit is set = factor * max
line_cost_factor: 1

existing_capacities:
  grouping_years: [1980,1985, 1990, 1995, 2000, 2005, 2010, 2015, 2019, 2020, 2025, 2030, 2035, 2040, 2045, 2050, 2055, 2060]
  threshold_capacity: 1


fetch_regions:
  simplify_tol: 0.5<|MERGE_RESOLUTION|>--- conflicted
+++ resolved
@@ -3,11 +3,7 @@
 # SPDX-License-Identifier: CC0-1.0
 
 run:
-<<<<<<< HEAD
   name: 'yanlei_CSP_SOLAR_DIVIDE'
-=======
-  name: 'new_load_overnight_5hr_newcutout'
->>>>>>> e31e46f1
 foresight: "overnight"
 results_dir: 'results/'
 summary_dir: 'summary/'
@@ -85,11 +81,7 @@
   end: "12-31 23:00"
   bounds: 'both'
   freq: '5h'
-<<<<<<< HEAD
   # for weighings -> to be improved
-=======
-  # test weighings -> to be improved
->>>>>>> e31e46f1
   frequency: 5.
   # in case snapshots cross the planning horizon year
   end_year_plus1: false
