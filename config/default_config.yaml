--- conflicted
+++ resolved
@@ -4,11 +4,7 @@
 # DO NOT FORGET TO LOOK AT THE TECHNOLOGY CONFIGURATION FILES
 
 run:
-<<<<<<< HEAD
-  name: 1hr_elec_only
-=======
-  name: 
->>>>>>> daed4a4a
+  name: "unamed_default_run"
 foresight: "overnight"
 
 paths:
@@ -57,15 +53,9 @@
   start: "01-01 00:00"
   end: "12-31 23:00"
   bounds: 'both'
-<<<<<<< HEAD
-  freq: '1h'
-  # test weighings -> to be improved
-  frequency: 1.
-=======
   freq: '5h'
   # for weighings -> to be improved
   frequency: 5.
->>>>>>> daed4a4a
   # in case snapshots cross the planning horizon year
   end_year_plus1: false
 
@@ -314,25 +304,18 @@
   line_margin: 70 # max percent of line capacity
 
 existing_capacities:
-<<<<<<< HEAD
-  add: True 
-  grouping_years: [1985, 1990, 1995, 2000, 2005, 2010, 2015, 2020, 2025, 2030, 2035, 2040, 2045, 2050, 2055, 2060]
-  threshold_capacity: 1 # TODO UNIT
-  techs: ['coal','CHP coal', 'CHP gas', 'OCGT', 'CCGT', 'solar', 'solar thermal', 'onwind', 'offwind','nuclear'] # 'coal boiler','ground heat pump',
-  node_assignment: simple # simple | gps
-=======
   add: True # whether to add brownfield capacities
-  grouping_years: [1980, 1985, 1990, 1995, 2000, 2005, 2010, 2015, 2019, 2020, 2025, 2030, 2035, 2040, 2045, 2050, 2055, 2060]
+  grouping_years: [1985, 1990, 1995, 2000, 2005, 2010, 2015, 2019, 2020, 2025, 2030, 2035, 2040, 2045, 2050, 2055, 2060]
   collapse_years: False # Treat as a single unit when preparing & solving network 
   threshold_capacity: 1 # TODO UNIT
   techs: ['coal','CHP coal', 'CHP gas', 'OCGT', 'CCGT', 'solar', 'onwind', 'offwind', 'nuclear']
+  node_assignment: simple # simple | gps
 
 operational_reserve:
   activate: false
   epsilon_load: 0.02
   epsilon_vres: 0.02
   contingency: 300000 # MW
->>>>>>> daed4a4a
 
 # TODO integrate in workflow
 nodes: 
@@ -360,4 +343,4 @@
 fetch_regions:
   simplify_tol: 
     eez: 0.5
-    land: 0.05
+    land: 0.05