--- conflicted
+++ resolved
@@ -170,22 +170,13 @@
 Techs:
   ## tech selection
   #TODO: rework vre_techs to split with clean_techs. Merge vre with non_dispatchable
-<<<<<<< HEAD
-  vre_techs: [ "onwind","offwind","solar","solar thermal","hydroelectricity", "nuclear","biomass","beccs","heat pump","resistive heater","Sabatier","H2 CHP", "fuel cell"]
-  conv_techs: ["OCGT", "CCGT", "CHP gas", "gas boiler","coal boiler","coal power plant","CHP coal"]
-  store_techs: ["H2","battery","water tanks","PHS"]
-  non_dispatchable: ["onwind", "offwind", "solar", "solar thermal"]
-  hydrogen_lines: true
-  coal_ccs_retrofit: true # currently myopic pathway only.  CC = co2 cap
-=======
   vre_techs: [ "onwind","offwind","solar","solar thermal","hydroelectricity", "nuclear","biomass","beccs","heat pump","resistive heater","Sabatier", "fuel cell", "H2 CHP"]
   non_dispatchable: ['Offshore Wind', 'Onshore Wind', 'Solar', 'Solar Residential', "Solar Thermal"]
   conv_techs: ["CCGT", "CHP gas", "CHP OCGT gas", "gas boiler","coal boiler","coal power plant","CHP coal", "OCGT"]
   store_techs: ["H2","battery","water tanks","PHS"]
   non_dispatchable: ["onwind", "offwind", "solar", "solar thermal"]
   hydrogen_lines: true
-  coal_ccs_retrofit: false # currently myopic pathway only.  CC = co2 cap 
->>>>>>> d0542fe5
+  coal_ccs_retrofit: false # currently myopic pathway only.  CC = co2 cap
 
 ## add components (overwrites vre tech choice)
 
@@ -326,27 +317,11 @@
 existing_capacities:
   add: false # whether to add brownfield capacities
   grouping_years: [1985, 1990, 1995, 2000, 2005, 2010, 2015, 2020, 2025, 2030, 2035, 2040, 2045, 2050, 2055, 2060]
-<<<<<<< HEAD
-  collapse_years: False # Treat as a single unit when preparing & solving network
-  threshold_capacity: 1 # TODO UNIT
-  techs: ['coal','CHP coal', 'CHP gas', 'OCGT', 'CCGT', 'solar', 'onwind', 'offwind', 'nuclear', "PHS"]
-  node_assignment: simple # simple | gps
-
-# brownfield options
-existing_capacities:
-  add: True # whether to add brownfield capacities
-  grouping_years: [1985, 1990, 1995, 2000, 2005, 2010, 2015, 2020, 2025, 2030, 2035, 2040, 2045, 2050, 2055, 2060]
-  collapse_years: False # Treat as a single unit when preparing & solving network
-  threshold_capacity: 1 # TODO UNIT
-  techs: ['coal','CHP coal', 'CHP gas', 'OCGT', 'CCGT', 'solar', 'onwind', 'offwind', 'nuclear', "PHS"]
-  node_assignment: simple # simple | gps
-=======
-  collapse_years: True # Treat as a single unit when preparing & solving network 
+  collapse_years: True # Treat as a single unit when preparing & solving network
   threshold_capacity: 80 # MW
   techs: ['coal','CHP coal', 'CHP gas', 'OCGT', 'CCGT', 'solar', 'onwind', 'offwind', 'nuclear', "PHS"]
   node_assignment: simple # simple | gps
 
->>>>>>> d0542fe5
 
 operational_reserve:
   activate: false
