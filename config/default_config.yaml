--- conflicted
+++ resolved
@@ -305,17 +305,6 @@
   techs: ['coal','CHP coal', 'CHP gas', 'OCGT', 'CCGT', 'solar', 'onwind', 'offwind', 'nuclear', "PHS"]
   node_assignment: simple # simple | gps
 
-<<<<<<< HEAD
-=======
-# brownfield options
-existing_capacities:
-  add: True # whether to add brownfield capacities
-  grouping_years: [1985, 1990, 1995, 2000, 2005, 2010, 2015, 2020, 2025, 2030, 2035, 2040, 2045, 2050, 2055, 2060]
-  collapse_years: False # Treat as a single unit when preparing & solving network 
-  threshold_capacity: 1 # TODO UNIT
-  techs: ['coal','CHP coal', 'CHP gas', 'OCGT', 'CCGT', 'solar', 'onwind', 'offwind', 'nuclear', "PHS"]
-  node_assignment: simple # simple | gps
->>>>>>> 0fbda789
 
 operational_reserve:
   activate: false
