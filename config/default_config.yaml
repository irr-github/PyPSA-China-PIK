# SPDX-FileCopyrightText: : 2022 The PyPSA-China Authors
#
# SPDX-License-Identifier: CC0-1.0

run:
<<<<<<< HEAD
  name: 'yanlei_0.1onwind_heatcoupling_SDIM'
=======
  # name: 'new_load_overnight_5hr_newcutout'
  name: test_co2_pr_baseline
>>>>>>> c51dbade
foresight: "overnight"
results_dir: 'results/'
summary_dir: 'summary/'

# 区域设置
regions:
  # selected: ["Guangdong", "Fujian"]  # 如果要运行所有省份，可以注释掉这一行

scenario:
  co2_pathway: ['exp175default'] # co2_scenarios that will be used
  topology: "current+FCG" # "current" or "FCG" or "current+FCG" or "current+Neighbor"
  planning_horizons:
    - 2020
    - 2025
    - 2030
    - 2035
    - 2040
    - 2045
    - 2050
    - 2055
    - 2060
  heating_demand: ['positive']

co2_scenarios: 
  exp175default:
    control: "reduction" # price | reduction | budget | None
    pathway:
      '2020': 0.0
      '2025': 0.22623418
      '2030': 0.41175086
      '2035': 0.56387834
      '2040': 0.688626
      '2045': 0.79092165
      '2050': 0.87480618
      '2055': 0.94359322
      '2060': 1.0

# TODO Need to test timezones and functionality of end_year_plus1
snapshots:
  start: "01-01 00:00"
  end: "12-31 23:00"
  bounds: 'both'
  freq: '5h'
  # for weighings -> to be improved
  frequency: 5.
  # in case snapshots cross the planning horizon year
  end_year_plus1: false

logging_level: INFO
logging:
  level: INFO
  format: '%(levelname)s:%(name)s:%(message)s'

enable:
  build_cutout: false
  retrieve_cutout: true
  retrieve_raster: false
  check_parameters: true 

atlite:
  cutout_name: "China-2020c"
  freq: "h"
  nprocesses: 1
  show_progress: true
  monthly_requests: true
  cutouts:
    China-2020c:
      module: era5
      dx: 0.25
      dy: 0.25
      weather_year: 2020
    China-tests-cutout:
      module: era5
      dx: 5
      dy: 5
      weather_year: 2020

renewable:
  onwind:
    cutout: China-2020c
    resource:
      method: wind
      turbine: Vestas_V112_3MW
    capacity_per_sqkm: 3 # ScholzPhd Tab 4.3.1: 10MW/km^2
    potential: simple # or conservative
    natura: false
    clip_p_max_pu: 1.e-2
    min_p_nom_max: 1.e-2
  offwind:
    cutout: China-2020c
    resource:
      method: wind
      turbine: NREL_ReferenceTurbine_5MW_offshore
    capacity_per_sqkm: 2 # ScholzPhd Tab 4.3.1: 20MW/km^2
    correction_factor: 0.8855
    potential: simple # or conservative
    natura: true
    max_depth: 50
    clip_p_max_pu: 1.e-2
    min_p_nom_max: 1.e-2
  solar:
    cutout: China-2020c
    resource:
      method: pv
      panel: CSi
      orientation:
        slope: 35.
        azimuth: 180.
    capacity_per_sqkm: 5.1 # ScholzPhd Tab 4.3.1: 170 MW/km^2 3%
    potential: simple # or conservative
    correction_factor: 0.85
    natura: false
    clip_p_max_pu: 1.e-2
    min_p_nom_max: 1.e-2


heat_demand:
  start_day : "01-04" # dd-mm
  end_day : "30-09" # dd-mm
  heating_start_temp : 15.0  # c
  heating_lin_slope : 1  # slope
  heating_offet : 0  # linear model offset
solar_thermal_angle: 45

Technique:
  solar: true
  onwind: true
  offwind: true

# TODO implement consistent accounting 
# brownfield_capex:
#   existing_hydro: False
#   existing_nuclear: False
#   existing_PHS: False

existing_infrastructure: ['coal','CHP coal', 'CHP gas', 'OCGT','solar', 'solar thermal', 'onwind', 'offwind','coal boiler','ground heat pump','nuclear']

bus_suffix: [""," central heat"," decentral heat"," gas"," coal"]
bus_carrier: {
    "": "AC",
    " central heat": "heat",
    " decentral heat": "heat",
    " gas": "gas",
    " coal": "coal",
}

Techs:
  ## for add carriers and generators - but ugly to have nuclear and biomass and heatpupm in vre
  vre_techs: [ "onwind","offwind","solar","solar thermal","hydroelectricity", "nuclear","biomass","heat pump","resistive heater","Sabatier","H2 CHP"]
  conv_techs: ["OCGT gas", "CHP gas", "gas boiler","coal boiler","coal power plant","CHP coal"]
  store_techs: ["H2","battery","water tanks","PHS"]
  coal_cc: true # currently myopic pathway only.  CC = co2 cap 
  hydrogen_lines: true # currently myopic pathway only

## add components (overwrites vre tech choice)
heat_coupling: True
add_biomass: True
add_hydro: True
add_H2: True
add_methanation: True
line_losses: True
no_lines: False

hydro_dams:
  dams_path: "resources/data/hydro/dams_large.csv"
  inflow_path: "resources/data/hydro/daily_hydro_inflow_per_dam_1979_2016_m3.pickle"
  inflow_date_start: "1979-01-01"
  inflow_date_end: "2017-01-01" # uses left for inclusive
  reservoir_initial_capacity_path: "resources/data/hydro/reservoir_initial_capacity.pickle"
  reservoir_effective_capacity_path: "resources/data/hydro/reservoir_effective_capacity.pickle"
  river_links_stations : "" # TODO
  p_nom_path: "resources/data/p_nom/hydro_p_nom.h5"
  p_max_pu_path: "resources/data/p_nom/hydro_p_max_pu.h5"
  p_max_pu_key : "hydro_p_max_pu"
  damn_flows_path: "resources/data/hydro/dam_flow_links.csv"
nuclear_reactors:
  pp_path: "resources/data/p_nom/nuclear_p_nom.csv"
H2:
  geo_storage_nodes: [ "Sichuan", "Chongqing", "Hubei", "Jiangxi", "Anhui", "Jiangsu", "Shandong", "Guangdong" ]
edge_paths:
  current: "resources/data/grids/edges_current.csv"
  current+FCG: "resources/data/grids/edges_current_FCG.csv"
  current+Neighbor: "resources/data/grids/edges_current_neighbor.csv"

solving:
  options:
#    clip_p_max_pu: 1.e-2
#    seed: 123
    formulation: kirchhoff
    load_shedding: false
    noisy_costs: false
    min_iterations: 4
    max_iterations: 6
    clip_p_max_pu: 0.01
    skip_iterations: false
    track_iterations: false

  solver:
    name: gurobi
    options: gurobi-default
  gurobi_hpc_tunnel:
    use_tunnel: True
    tunnel_port: 1080
<<<<<<< HEAD

=======
>>>>>>> c51dbade

  solver_options:
    highs-default:
      # refer to https://ergo-code.github.io/HiGHS/options/definitions.html#solver
      threads: 4
      solver: "ipm"
      run_crossover: "off"
      small_matrix_value: 1e-6
      large_matrix_value: 1e9
      primal_feasibility_tolerance: 1e-5
      dual_feasibility_tolerance: 1e-5
      ipm_optimality_tolerance: 1e-4
      parallel: "on"
      random_seed: 123
    gurobi-default:
      threads: 8
      method: 2 # barrier
      crossover: 0
      BarConvTol: 1.e-5
      FeasibilityTol: 1.e-6
      AggFill: 0
      PreDual: 0
      GURO_PAR_BARDENSETHRESH: 200
      DualReductions: 0
#      BarConvTol: 1.e-6
#      Seed: 123
#      AggFill: 0
#      PreDual: 0
#      seed: 10              # Consistent seed for all plattforms
    gurobi-numeric-focus:
      name: gurobi
      NumericFocus: 3       # Favour numeric stability over speed
      method: 2             # barrier
      crossover: 0          # do not use crossover
      BarHomogeneous: 1     # Use homogeneous barrier if standard does not converge
      BarConvTol: 1.e-5
      FeasibilityTol: 1.e-4
      OptimalityTol: 1.e-4
      ObjScale: -0.5
      threads: 8
      Seed: 123
    gurobi-fallback:        # Use gurobi defaults
      name: gurobi
      crossover: 0
      method: 2             # barrier
      BarHomogeneous: 1     # Use homogeneous barrier if standard does not converge
      BarConvTol: 1.e-5
      FeasibilityTol: 1.e-5
      OptimalityTol: 1.e-5
      Seed: 123
      threads: 8
    cplex-default:
      threads: 4
      lpmethod: 4 # barrier
      solutiontype: 2 # non basic solution, ie no crossover
      barrier.convergetol: 1.e-5
      feasopt.tolerance: 1.e-6
    cbc-default: {} # Used in CI
    glpk-default: {} # Used in CI

  mem: 80000 #memory in MB; 20 GB enough for 50+B+I+H2; 100 GB for 181+B+I+H2


line_volume_limit_max: 5.e+15   #line_volume_limit is set = factor * max
line_cost_factor: 1

existing_capacities:
  grouping_years: [1980,1985, 1990, 1995, 2000, 2005, 2010, 2015, 2019, 2020, 2025, 2030, 2035, 2040, 2045, 2050, 2055, 2060]
  threshold_capacity: 1


fetch_regions:
  simplify_tol: 0.5<|MERGE_RESOLUTION|>--- conflicted
+++ resolved
@@ -3,12 +3,8 @@
 # SPDX-License-Identifier: CC0-1.0
 
 run:
-<<<<<<< HEAD
-  name: 'yanlei_0.1onwind_heatcoupling_SDIM'
-=======
   # name: 'new_load_overnight_5hr_newcutout'
   name: test_co2_pr_baseline
->>>>>>> c51dbade
 foresight: "overnight"
 results_dir: 'results/'
 summary_dir: 'summary/'
@@ -212,10 +208,6 @@
   gurobi_hpc_tunnel:
     use_tunnel: True
     tunnel_port: 1080
-<<<<<<< HEAD
-
-=======
->>>>>>> c51dbade
 
   solver_options:
     highs-default:
